--- conflicted
+++ resolved
@@ -1,15 +1,9 @@
 mod api;
 mod config;
 mod constants;
-<<<<<<< HEAD
-mod repo;
-mod server;
-mod task_controller;
-=======
 mod controller;
 mod repo;
 mod server;
->>>>>>> 495a7275
 mod testing;
 
 use common::brokers::setup_consumer_broker;
@@ -25,13 +19,8 @@
 use sqlx::PgPool;
 
 use config::Config;
-<<<<<<< HEAD
-use repo::{PgRepositoryCore, PgTaskRepository, PgWorkerKindRepository, PgWorkerRepository};
-use task_controller::task;
-=======
 use controller::task;
 use repo::{PgRepositoryCore, PgTaskRepository, PgWorkerKindRepository, PgWorkerRepository};
->>>>>>> 495a7275
 
 /// Represents the shared application state that can be accessed by all routes
 ///
@@ -52,8 +41,6 @@
     PgPool::connect(&config.db_reader_url).await.unwrap()
 }
 
-<<<<<<< HEAD
-=======
 /// Creates all repositories needed for the application
 ///
 /// # Arguments
@@ -70,26 +57,15 @@
     (task_repository, worker_kind_repository, worker_repository)
 }
 
->>>>>>> 495a7275
 /// Initializes the application state based on the given configuration
 ///
 /// # Arguments
 ///
 /// * `db_pools` - The database connection pools
-<<<<<<< HEAD
-async fn setup_app_state(db_pools: &PgPool) -> AppState {
-    // Setup the repositories
-    let core = PgRepositoryCore::new(db_pools.clone());
-    let task_repository = PgTaskRepository::new(core.clone());
-
-    let worker_kind_repository = PgWorkerKindRepository::new(core.clone());
-    let worker_repository = PgWorkerRepository::new(core.clone());
-=======
 /// * `broker` - The broker
 async fn setup_app_state(db_pools: &PgPool) -> AppState {
     let (task_repository, worker_kind_repository, worker_repository) =
         create_repositories(db_pools);
->>>>>>> 495a7275
 
     AppState {
         task_repository,
@@ -136,20 +112,12 @@
 
     let (app, app_state) = setup_app(&db_pools).await;
 
-<<<<<<< HEAD
-    let core = PgRepositoryCore::new(db_pools);
-    let task_repo = Arc::new(PgTaskRepository::new(core));
-
-    let task_controller =
-        Arc::new(task::TaskController::new(new_task_consumer, task_repo.clone()).await?);
-=======
     let (task_repo, worker_kind_repo, worker_repo) = create_repositories(&db_pools);
 
     let task_controller = Arc::new(
         task::TaskController::new(new_task_consumer, worker_repo, worker_kind_repo, task_repo)
             .await?,
     );
->>>>>>> 495a7275
 
     let server = Server::new(app, 3000);
 
@@ -178,16 +146,6 @@
         }
     });
 
-<<<<<<< HEAD
-    let input_handle = tokio::spawn({
-        let controller = task_controller.clone();
-        async move {
-            controller
-                .run()
-                .await
-                .expect("Task input controller failed");
-        }
-=======
     // Needed for static lifetime
     let task_controller_shutdown = task_controller.clone();
     let task_handle = tokio::spawn(async move {
@@ -196,14 +154,11 @@
             .run()
             .await
             .expect("Task input controller failed");
->>>>>>> 495a7275
     });
 
     let server_handle = tokio::spawn(async move {
         server.run(shutdown_rx).await.expect("Server failed");
     });
-<<<<<<< HEAD
-=======
 
     span.exit();
 
@@ -216,24 +171,10 @@
             warn!("Server shutdown");
         },
     }
->>>>>>> 495a7275
 
     if let Err(e) = task_controller_shutdown.shutdown().await {
         info!("Failed to shutdown task input controller: {:?}", e);
     }
 
-<<<<<<< HEAD
-    // Wait for shutdown
-    tokio::select! {
-        _ = input_handle => {
-            warn!("Task input controller shutdown");
-        },
-        _ = server_handle => {
-            warn!("Server shutdown");
-        },
-    }
-
-=======
->>>>>>> 495a7275
     info!("Cleanup complete");
 }