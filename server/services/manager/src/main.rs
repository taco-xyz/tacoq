--- conflicted
+++ resolved
@@ -1,9 +1,9 @@
 mod api;
 mod config;
 mod constants;
+mod controller;
 mod repo;
 mod server;
-mod task_controller;
 mod testing;
 
 use common::brokers::setup_consumer_broker;
@@ -14,22 +14,13 @@
 
 use axum::Router;
 use axum_tracing_opentelemetry::middleware::{OtelAxumLayer, OtelInResponseLayer};
-<<<<<<< HEAD
-use common::{brokers::core::BrokerProducer, models::Task};
-use constants::{TASK_INPUT_QUEUE, TASK_OUTPUT_EXCHANGE};
-use sqlx::PgPool;
-
-use config::Config;
-use controller::task;
-=======
 use common::models::Task;
 use constants::MANAGER_QUEUE;
 use sqlx::PgPool;
 
 use config::Config;
->>>>>>> 46ec7d45
+use controller::task;
 use repo::{PgRepositoryCore, PgTaskRepository, PgWorkerKindRepository, PgWorkerRepository};
-use task_controller::task;
 
 /// Represents the shared application state that can be accessed by all routes
 ///
@@ -71,20 +62,10 @@
 /// # Arguments
 ///
 /// * `db_pools` - The database connection pools
-<<<<<<< HEAD
 /// * `broker` - The broker
-async fn setup_app_state(db_pools: &PgPool, broker: Arc<dyn BrokerProducer<Task>>) -> AppState {
+async fn setup_app_state(db_pools: &PgPool) -> AppState {
     let (task_repository, worker_kind_repository, worker_repository) =
         create_repositories(db_pools);
-=======
-async fn setup_app_state(db_pools: &PgPool) -> AppState {
-    // Setup the repositories
-    let core = PgRepositoryCore::new(db_pools.clone());
-    let task_repository = PgTaskRepository::new(core.clone());
-
-    let worker_kind_repository = PgWorkerKindRepository::new(core.clone());
-    let worker_repository = PgWorkerRepository::new(core.clone());
->>>>>>> 46ec7d45
 
     AppState {
         task_repository,
@@ -123,33 +104,20 @@
     let db_pools = setup_db_pools(config).await;
     info!("Database connection pools created");
 
-<<<<<<< HEAD
-    let publisher_broker =
-        setup_publisher_broker::<Task>(&config.broker_addr, TASK_OUTPUT_EXCHANGE)
-            .await
-            .expect("Failed to setup publisher broker");
-
-    let task_consumer =
-        setup_consumer_broker::<Task>(&config.broker_addr, TASK_INPUT_QUEUE, shutdown.clone())
-=======
     let new_task_consumer =
         setup_consumer_broker::<Task>(&config.broker_addr, MANAGER_QUEUE, shutdown.clone())
->>>>>>> 46ec7d45
             .await
-            .expect("Failed to setup task result consumer");
+            .expect("Failed to setup task instance consumer");
+    info!("Brokers initialized");
 
     let (app, app_state) = setup_app(&db_pools).await;
 
     let (task_repo, worker_kind_repo, worker_repo) = create_repositories(&db_pools);
 
-<<<<<<< HEAD
     let task_controller = Arc::new(
-        task::TaskController::new(task_consumer, worker_repo, worker_kind_repo, task_repo).await?,
+        task::TaskController::new(new_task_consumer, worker_repo, worker_kind_repo, task_repo)
+            .await?,
     );
-=======
-    let task_controller =
-        Arc::new(task::TaskController::new(new_task_consumer, task_repo.clone()).await?);
->>>>>>> 46ec7d45
 
     let server = Server::new(app, 3000);
 
@@ -178,11 +146,7 @@
         }
     });
 
-<<<<<<< HEAD
     let task_handle = tokio::spawn({
-=======
-    let input_handle = tokio::spawn({
->>>>>>> 46ec7d45
         let controller = task_controller.clone();
         async move {
             controller
@@ -200,13 +164,8 @@
 
     // Wait for shutdown
     tokio::select! {
-<<<<<<< HEAD
         _ = task_handle => {
             warn!("Task controller shutdown");
-=======
-        _ = input_handle => {
-            warn!("Task input controller shutdown");
->>>>>>> 46ec7d45
         },
         _ = server_handle => {
             warn!("Server shutdown");
