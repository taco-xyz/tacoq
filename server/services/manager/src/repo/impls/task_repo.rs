--- conflicted
+++ resolved
@@ -100,36 +100,6 @@
 
 #[async_trait]
 impl TaskRepository for PgTaskRepository {
-<<<<<<< HEAD
-    #[instrument(skip(self, input_data), fields(task_kind_name = %task_kind_name))]
-    async fn create_task(
-        &self,
-        task_kind_name: &str,
-        worker_kind_name: &str,
-        input_data: Option<serde_json::Value>,
-    ) -> Result<Task, sqlx::Error> {
-        let task = Task::new(task_kind_name, worker_kind_name, input_data);
-        self.save(&self.core.pool, &task).await
-    }
-
-    #[instrument(skip(self, task_id, worker_id), fields(task_id = %task_id, worker_id = %worker_id))]
-    async fn assign_task_to_worker(
-        &self,
-        task_id: &Uuid,
-        worker_id: &Uuid,
-    ) -> Result<(), sqlx::Error> {
-        let mut tx = self.core.pool.begin().await?;
-
-        let mut task = self.find_by_id(&mut *tx, task_id).await?.unwrap();
-        task.mark_processing(*worker_id);
-        self.save(&mut *tx, &task).await?;
-
-        tx.commit().await?;
-        Ok(())
-    }
-
-=======
->>>>>>> 46ec7d45
     #[instrument(skip(self, id), fields(id = %id))]
     async fn get_task_by_id(&self, id: &Uuid) -> Result<Option<Task>, sqlx::Error> {
         self.find_by_id(&self.core.pool, id).await
@@ -138,61 +108,26 @@
     #[instrument(skip(self, task))]
     async fn update_task(&self, task: &Task) -> Result<Task, sqlx::Error> {
         let mut tx = self.core.pool.begin().await?;
-<<<<<<< HEAD
-        let mut task = self.find_by_id(&mut *tx, task_id).await?.unwrap();
-        task.set_status(status);
-        self.save(&mut *tx, &task).await?;
-        tx.commit().await?;
-        Ok(())
-    }
-
-    #[instrument(skip(self, task_id, error), fields(task_id = %task_id))]
-    async fn upload_task_error(
-        &self,
-        task_id: &Uuid,
-        error: serde_json::Value,
-    ) -> Result<Task, sqlx::Error> {
-        let mut tx = self.core.pool.begin().await?;
-        let mut task = self.find_by_id(&mut *tx, task_id).await?.unwrap();
-        task.mark_completed(error, true);
-        let task = self.save(&mut *tx, &task).await?;
-        tx.commit().await?;
-        Ok(task)
-    }
-
-    #[instrument(skip(self, task_id, output), fields(task_id = %task_id))]
-    async fn upload_task_result(
-        &self,
-        task_id: &Uuid,
-        output: serde_json::Value,
-    ) -> Result<Task, sqlx::Error> {
-        let mut tx = self.core.pool.begin().await?;
-        let mut task = self.find_by_id(&mut *tx, task_id).await?.unwrap();
-        task.mark_completed(output, false);
-        let task = self.save(&mut *tx, &task).await?;
-=======
-
-        let existing = self.find_by_id(&mut *tx, &task.id).await.ok();
-
-        let task_to_save = match existing {
-            Some(existing) => {
-                match (existing.status(), task.status()) {
-                    // Don't override completed tasks
-                    (TaskStatus::Completed, _) => existing,
-
-                    // Processing overrides pending
-                    (TaskStatus::Pending, TaskStatus::Processing) => task.clone(),
-                    (TaskStatus::Processing, TaskStatus::Pending) => existing,
-
-                    // Default to the new task
-                    _ => task.clone(),
-                }
+
+        let existing = self.find_by_id(&mut *tx, &task.id).await?;
+
+        let task_to_save = if let Some(existing) = existing {
+            match (existing.status(), task.status()) {
+                // Don't override completed tasks
+                (TaskStatus::Completed, _) => existing,
+
+                // Processing overrides pending
+                (TaskStatus::Pending, TaskStatus::Processing) => task.clone(),
+                (TaskStatus::Processing, TaskStatus::Pending) => existing,
+
+                // Default to the new task
+                _ => task.clone(),
             }
-            None => task.clone(),
+        } else {
+            task.clone()
         };
 
         let saved = self.save(&mut *tx, &task_to_save).await?;
->>>>>>> 46ec7d45
         tx.commit().await?;
         Ok(saved)
     }
@@ -236,41 +171,15 @@
     async fn create_and_get_task(pool: PgPool) {
         let repo = PgTaskRepository::new(PgRepositoryCore::new(pool.clone()));
 
-<<<<<<< HEAD
-        assert_eq!(
-            task.task_kind, task_kind_name,
-            "Task kind name should match"
-        );
-        assert_eq!(task.input_data, Some(input), "Input data should match");
-        assert_eq!(task.is_error, 0, "Task should not be an error");
-        assert_eq!(task.assigned_to, None, "Task should not be assigned");
+        let task = get_test_task();
+
+        let saved = repo.update_task(&task).await.unwrap();
+
+        assert_eq!(saved.id, task.id, "Created Task ID should match");
 
         let retrieved = repo.get_task_by_id(&task.id).await.unwrap().unwrap();
-        assert_eq!(
-            task.id, retrieved.id,
-            "Task ID should match after being created"
-        );
-    }
-=======
-        let task = get_test_task();
-
-        let saved = repo.update_task(&task).await.unwrap();
->>>>>>> 46ec7d45
-
-        assert_eq!(saved.id, task.id, "Created Task ID should match");
-
-        let retrieved = repo.get_task_by_id(&task.id).await.unwrap();
-
-<<<<<<< HEAD
-        repo.assign_task_to_worker(&task.id, &worker_id)
-            .await
-            .unwrap();
-        let updated = repo.get_task_by_id(&task.id).await.unwrap().unwrap();
-        assert_eq!(updated.assigned_to, Some(worker_id));
-        assert!(updated.started_at.is_some());
-=======
+
         assert_eq!(retrieved.id, task.id, "Retrieved Task ID should match");
->>>>>>> 46ec7d45
     }
 
     /// Tests task updating logic
@@ -302,61 +211,6 @@
         );
     }
 
-<<<<<<< HEAD
-    /// Tests that a task's status can be updated after creation
-    #[sqlx::test(migrator = "common::MIGRATOR")]
-    async fn test_task_status_update(pool: PgPool) {
-        let repo = PgTaskRepository::new(PgRepositoryCore::new(pool.clone()));
-        let worker_kind_name = setup_test_worker_kind(&pool).await;
-
-        let task = repo
-            .create_task("TaskKindTest", &worker_kind_name, None)
-            .await
-            .unwrap();
-        assert!(task.started_at.is_none());
-
-        repo.update_task_status(&task.id, TaskStatus::Processing)
-            .await
-            .unwrap();
-        let updated = repo.get_task_by_id(&task.id).await.unwrap().unwrap();
-        assert!(updated.started_at.is_some());
-
-        repo.update_task_status(&task.id, TaskStatus::Completed)
-            .await
-            .unwrap();
-        let completed = repo.get_task_by_id(&task.id).await.unwrap().unwrap();
-        assert!(completed.completed_at.is_some());
-    }
-
-    /// Creates a task without input data (should be allowed)
-    #[sqlx::test(migrator = "common::MIGRATOR")]
-    async fn create_task_without_input_data(pool: PgPool) {
-        let repo = PgTaskRepository::new(PgRepositoryCore::new(pool.clone()));
-        let worker_kind_name = setup_test_worker_kind(&pool).await;
-
-        let task = repo
-            .create_task("TaskKindTest", &worker_kind_name, None)
-            .await
-            .unwrap();
-        assert_eq!(task.input_data, None);
-    }
-
-    /// Creates a task and then retrieves its results, which should be empty (no results yet)
-    #[sqlx::test(migrator = "common::MIGRATOR")]
-    async fn get_task_results_empty(pool: PgPool) {
-        let repo = PgTaskRepository::new(PgRepositoryCore::new(pool.clone()));
-        let worker_kind_name = setup_test_worker_kind(&pool).await;
-
-        let task = repo
-            .create_task("TaskKindTest", &worker_kind_name, None)
-            .await
-            .unwrap();
-        let task = repo.get_task_by_id(&task.id).await.unwrap().unwrap();
-        assert!(task.output_data.is_none());
-    }
-
-=======
->>>>>>> 46ec7d45
     /// Attempts to retrieve a non-existent task (should fail)
     #[sqlx::test(migrator = "common::MIGRATOR")]
 
@@ -365,34 +219,4 @@
         let task = repo.get_task_by_id(&Uuid::new_v4()).await.unwrap();
         assert!(task.is_none());
     }
-<<<<<<< HEAD
-
-    /// Creates a task and then updates its status through all possible transitions
-    #[sqlx::test(migrator = "common::MIGRATOR")]
-    async fn status_transitions(pool: PgPool) {
-        let repo = PgTaskRepository::new(PgRepositoryCore::new(pool.clone()));
-        let worker_kind_name = setup_test_worker_kind(&pool).await;
-        let task = repo
-            .create_task("TaskKindTest", &worker_kind_name, None)
-            .await
-            .unwrap();
-
-        // Test full lifecycle
-        assert!(task.started_at.is_none());
-        assert!(task.completed_at.is_none());
-
-        repo.update_task_status(&task.id, TaskStatus::Processing)
-            .await
-            .unwrap();
-        let task = repo.get_task_by_id(&task.id).await.unwrap().unwrap();
-        assert!(task.started_at.is_some());
-
-        repo.update_task_status(&task.id, TaskStatus::Completed)
-            .await
-            .unwrap();
-        let task = repo.get_task_by_id(&task.id).await.unwrap().unwrap();
-        assert!(task.completed_at.is_some());
-    }
-=======
->>>>>>> 46ec7d45
 }