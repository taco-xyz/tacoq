--- conflicted
+++ resolved
@@ -16,115 +16,6 @@
     pub fn new(core: PgRepositoryCore) -> Self {
         Self { core }
     }
-<<<<<<< HEAD
-
-    pub async fn save_worker<'e, E>(&self, executor: E, w: &Worker) -> Result<Worker, sqlx::Error>
-    where
-        E: Executor<'e, Database = Postgres>,
-    {
-        sqlx::query_as!(
-            Worker,
-            r#"
-            INSERT INTO workers (id, name, worker_kind_name, registered_at)
-            VALUES ($1, $2, $3, $4)
-            ON CONFLICT (id) DO UPDATE 
-            SET name = $2,
-                worker_kind_name = $3
-            RETURNING *
-            "#,
-            w.id,
-            w.name,
-            w.worker_kind_name,
-            w.registered_at
-        )
-        .fetch_one(executor)
-        .await
-    }
-
-    pub async fn find_worker_by_id<'e, E>(
-        &self,
-        executor: E,
-        id: &Uuid,
-    ) -> Result<Worker, sqlx::Error>
-    where
-        E: Executor<'e, Database = Postgres>,
-    {
-        sqlx::query_as!(Worker, "SELECT * FROM workers WHERE id = $1", id)
-            .fetch_one(executor)
-            .await
-    }
-
-    pub async fn find_all_workers<'e, E>(&self, executor: E) -> Result<Vec<Worker>, sqlx::Error>
-    where
-        E: Executor<'e, Database = Postgres>,
-    {
-        sqlx::query_as!(Worker, "SELECT * FROM workers")
-            .fetch_all(executor)
-            .await
-    }
-
-    pub async fn save_heartbeat<'e, E>(
-        &self,
-        executor: E,
-        whb: &WorkerHeartbeat,
-    ) -> Result<(), sqlx::Error>
-    where
-        E: Executor<'e, Database = Postgres>,
-    {
-        sqlx::query!(
-            r#"
-            INSERT INTO worker_heartbeats (worker_id, heartbeat_time, created_at)
-            VALUES ($1, $2, $3)
-            "#,
-            whb.worker_id,
-            whb.heartbeat_time,
-            whb.created_at
-        )
-        .execute(executor)
-        .await?;
-        Ok(())
-    }
-
-    pub async fn get_latest_heartbeat<'e, E>(
-        &self,
-        executor: E,
-        worker_id: &Uuid,
-    ) -> Result<WorkerHeartbeat, sqlx::Error>
-    where
-        E: Executor<'e, Database = Postgres>,
-    {
-        sqlx::query_as!(
-            WorkerHeartbeat,
-            r#"
-            SELECT * 
-            FROM worker_heartbeats 
-            WHERE worker_id = $1 
-            ORDER BY heartbeat_time DESC 
-            LIMIT 1
-            "#,
-            worker_id
-        )
-        .fetch_one(executor)
-        .await
-    }
-}
-
-#[async_trait]
-impl WorkerRepository for PgWorkerRepository {
-    #[instrument(skip(self, name, worker_kind_name), fields(name = %name, worker_kind_name = %worker_kind_name))]
-    async fn register_worker(
-        &self,
-        name: &str,
-        worker_kind_name: &str,
-    ) -> Result<Worker, sqlx::Error> {
-        let worker = Worker::new(name, worker_kind_name);
-        self.save_worker(&self.core.pool, &worker).await
-    }
-
-    #[instrument(skip(self, id), fields(id = %id))]
-    async fn _get_worker_by_id(&self, id: &Uuid) -> Result<Worker, sqlx::Error> {
-        self.find_worker_by_id(&self.core.pool, id).await
-=======
 
     pub async fn save_worker<'e, E>(&self, executor: E, w: &Worker) -> Result<Worker, sqlx::Error>
     where
@@ -212,21 +103,9 @@
         )
         .fetch_one(executor)
         .await
->>>>>>> 495a7275
     }
 }
 
-<<<<<<< HEAD
-    #[instrument(skip(self))]
-    async fn _get_all_workers(&self) -> Result<Vec<Worker>, sqlx::Error> {
-        self.find_all_workers(&self.core.pool).await
-    }
-
-    #[instrument(skip(self, worker_id), fields(worker_id = %worker_id))]
-    async fn _record_heartbeat(&self, worker_id: &Uuid) -> Result<(), sqlx::Error> {
-        let heartbeat = WorkerHeartbeat::new(*worker_id);
-        self.save_heartbeat(&self.core.pool, &heartbeat).await
-=======
 #[async_trait]
 impl WorkerRepository for PgWorkerRepository {
     #[instrument(skip(self, id, worker_kind_name), fields(id = %id, worker_kind_name = %worker_kind_name))]
@@ -256,7 +135,6 @@
     #[instrument(skip(self))]
     async fn _get_all_workers(&self) -> Result<Vec<Worker>, sqlx::Error> {
         self.find_all_workers(&self.core.pool).await
->>>>>>> 495a7275
     }
 
     #[instrument(skip(self, worker_id), fields(worker_id = %worker_id))]
@@ -287,17 +165,11 @@
 
     async fn setup_test_worker_kind(pool: &PgPool, name: &str) -> WorkerKind {
         let repo = PgWorkerKindRepository::new(PgRepositoryCore::new(pool.clone()));
-<<<<<<< HEAD
-        repo.get_or_create_worker_kind(name, &format!("{}.route", name), &format!("{}_queue", name))
-            .await
-            .unwrap()
-=======
         repo.get_or_create_worker_kind(
             name, /*, &format!("{}.route", name), &format!("{}_queue", name) */
         )
         .await
         .unwrap()
->>>>>>> 495a7275
     }
 
     /// Tests registering workers with different worker kinds
@@ -311,44 +183,6 @@
 
         // Register workers with different kinds
         let worker1 = repo
-<<<<<<< HEAD
-            .register_worker("Worker 1", &coding_kind.name)
-            .await
-            .unwrap();
-        let worker2 = repo
-            .register_worker("Worker 2", &testing_kind.name)
-            .await
-            .unwrap();
-
-        assert_eq!(worker1.worker_kind_name, "coding.worker");
-        assert_eq!(worker2.worker_kind_name, "testing.worker");
-
-        // Verify worker kinds are preserved when fetching
-        let fetched1 = repo._get_worker_by_id(&worker1.id).await.unwrap();
-        let fetched2 = repo._get_worker_by_id(&worker2.id).await.unwrap();
-
-        assert_eq!(fetched1.worker_kind_name, "coding.worker");
-        assert_eq!(fetched2.worker_kind_name, "testing.worker");
-    }
-
-    /// Registers a worker and then retrieves it by id
-    #[sqlx::test(migrator = "common::MIGRATOR")]
-    async fn register_and_get_worker(pool: PgPool) {
-        let repo = PgWorkerRepository::new(PgRepositoryCore::new(pool.clone()));
-        let test_kind = setup_test_worker_kind(&pool, "test.worker").await;
-
-        let worker = repo
-            .register_worker("Test Worker", &test_kind.name)
-            .await
-            .unwrap();
-
-        assert_eq!(worker.name, "Test Worker");
-        assert_eq!(worker.worker_kind_name, "test.worker");
-
-        let retrieved = repo._get_worker_by_id(&worker.id).await.unwrap();
-        assert_eq!(worker.id, retrieved.id);
-        assert_eq!(worker.name, retrieved.name);
-=======
             .update_worker(Uuid::new_v4(), &coding_kind.name)
             .await
             .unwrap();
@@ -382,7 +216,6 @@
 
         let retrieved = repo._get_worker_by_id(&worker.id).await.unwrap().unwrap();
         assert_eq!(worker.id, retrieved.id);
->>>>>>> 495a7275
         assert_eq!(worker.worker_kind_name, retrieved.worker_kind_name);
     }
 
@@ -393,20 +226,12 @@
         let test_kind = setup_test_worker_kind(&pool, "test.worker").await;
 
         let worker1 = repo
-<<<<<<< HEAD
-            .register_worker("Worker 1", &test_kind.name)
-=======
-            .update_worker(Uuid::new_v4(), &test_kind.name)
->>>>>>> 495a7275
+            .update_worker(Uuid::new_v4(), &test_kind.name)
             .await
             .unwrap();
 
         let worker2 = repo
-<<<<<<< HEAD
-            .register_worker("Worker 2", &test_kind.name)
-=======
-            .update_worker(Uuid::new_v4(), &test_kind.name)
->>>>>>> 495a7275
+            .update_worker(Uuid::new_v4(), &test_kind.name)
             .await
             .unwrap();
 
@@ -416,54 +241,13 @@
         assert!(all_workers.iter().any(|w| w.id == worker2.id));
     }
 
-<<<<<<< HEAD
-    /// Tests recording and retrieving worker heartbeats
-=======
     /// Tests recording and retrieving worker heartbeats after worker registration
->>>>>>> 495a7275
     #[sqlx::test(migrator = "common::MIGRATOR")]
     async fn worker_heartbeat(pool: PgPool) {
         let repo = PgWorkerRepository::new(PgRepositoryCore::new(pool.clone()));
         let test_kind = setup_test_worker_kind(&pool, "test.worker").await;
 
         let worker = repo
-<<<<<<< HEAD
-            .register_worker("Test Worker", &test_kind.name)
-            .await
-            .unwrap();
-
-        // Record initial heartbeat
-        repo._record_heartbeat(&worker.id).await.unwrap();
-        let first_heartbeat = repo._get_latest_heartbeat(&worker.id).await.unwrap();
-
-        // Wait a bit and record another heartbeat
-        tokio::time::sleep(Duration::from_millis(100)).await;
-        repo._record_heartbeat(&worker.id).await.unwrap();
-        let second_heartbeat = repo._get_latest_heartbeat(&worker.id).await.unwrap();
-
-        // Second heartbeat should be more recent than first
-        assert!(second_heartbeat > first_heartbeat);
-    }
-
-    /// Tests multiple heartbeats from different workers
-    #[sqlx::test(migrator = "common::MIGRATOR")]
-    async fn multiple_worker_heartbeats(pool: PgPool) {
-        let repo = PgWorkerRepository::new(PgRepositoryCore::new(pool.clone()));
-        let test_kind = setup_test_worker_kind(&pool, "test.worker").await;
-
-        let worker1 = repo
-            .register_worker("Worker 1", &test_kind.name)
-            .await
-            .unwrap();
-        let worker2 = repo
-            .register_worker("Worker 2", &test_kind.name)
-            .await
-            .unwrap();
-
-        // Record heartbeats for both workers
-        repo._record_heartbeat(&worker1.id).await.unwrap();
-        repo._record_heartbeat(&worker2.id).await.unwrap();
-=======
             .update_worker(Uuid::new_v4(), &test_kind.name)
             .await
             .unwrap();
@@ -505,7 +289,6 @@
             .update_worker(Uuid::new_v4(), &test_kind.name)
             .await
             .unwrap();
->>>>>>> 495a7275
 
         // Each worker should have its own heartbeat
         let heartbeat1 = repo._get_latest_heartbeat(&worker1.id).await.unwrap();
