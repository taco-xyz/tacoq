--- conflicted
+++ resolved
@@ -129,11 +129,6 @@
         })?;
 
     // Send the task to the worker queue
-<<<<<<< HEAD
-    // We need to lock the broker because we're
-    // sharing it between threads
-=======
->>>>>>> a10301ea
     let worker_id = state.broker.publish(&task).await.map_err(|e| {
         error!("Failed to publish task to broker: {:?}", e);
         (
