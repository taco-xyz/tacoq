use std::time::SystemTime;

use async_trait::async_trait;
use common::{
    models::{TaskInstance, TaskResult},
    TaskKind, TaskStatus,
};
use sqlx::PgPool;
use uuid::Uuid;

use crate::repo::{PgRepositoryCore, TaskRepository};

#[derive(Clone)]
pub struct PgTaskRepository {
    core: PgRepositoryCore,
}

impl PgTaskRepository {
    pub fn new(core: PgRepositoryCore) -> Self {
        Self { core }
    }
}

#[async_trait]
impl TaskRepository for PgTaskRepository {
    async fn create_task(
        &self,
        task_type_id: Uuid,
        input_data: Option<serde_json::Value>,
    ) -> Result<TaskInstance, sqlx::Error> {
        let task_id = Uuid::new_v4();
        let row = sqlx::query!(
            r#"
            INSERT INTO tasks (id, task_type_id, input_data, status, assigned_to)
            VALUES ($1, $2, $3, $4, $5)
            RETURNING id, task_type_id, input_data, status, assigned_to, created_at
            "#,
            task_id,
            task_type_id,
            input_data,
            "pending",
            None::<Uuid>,
        )
        .fetch_one(&self.core.pool)
        .await?;

        let task_type_row = sqlx::query!(
            r#"
            SELECT id, name FROM task_types WHERE id = $1
            "#,
            row.task_type_id
        )
        .fetch_one(&self.core.pool)
        .await?;

<<<<<<< HEAD
        Ok(Task {
=======
        let task = TaskInstance {
>>>>>>> 2b4bc258
            id: row.id,
            task_kind: TaskKind {
                id: row.task_type_id,
                name: task_type_row.name,
            },
            input_data: row.input_data,
            status: row.status.into(),
            assigned_to: row.assigned_to,
            created_at: row.created_at.into(),
        })
    }

    async fn get_task_by_id(&self, id: &Uuid) -> Result<TaskInstance, sqlx::Error> {
        let row = sqlx::query!(
            r#"
            SELECT id, task_type_id, input_data, status::text, assigned_to, created_at 
            FROM tasks 
            WHERE id = $1
            "#,
            id
        )
        .fetch_one(&self.core.pool)
        .await?;

        let task_type_row = sqlx::query!(
            r#"
            SELECT id, name FROM task_types WHERE id = $1
            "#,
            row.task_type_id
        )
        .fetch_one(&self.core.pool)
        .await?;

        Ok(TaskInstance {
            id: row.id,
            task_kind: TaskKind {
                id: task_type_row.id,
                name: task_type_row.name,
            },
            input_data: row.input_data,
            status: row.status.into(),
            assigned_to: row.assigned_to,
            created_at: row.created_at.into(),
        })
    }

    async fn get_task_results_by_task_id(
        &self,
        task_id: &Uuid,
    ) -> Result<Vec<TaskResult>, sqlx::Error> {
        let rows = sqlx::query!(
            r#"
            SELECT id, task_id, worker_id, output_data, created_at, error_data
            FROM task_results
            WHERE task_id = $1
            "#,
            task_id
        )
        .fetch_all(&self.core.pool)
        .await?;

        Ok(rows
            .into_iter()
            .map(|row| TaskResult {
                id: row.id,
                task_id: row.task_id,
                worker_id: row.worker_id,
                output_data: row.output_data,
                created_at: row.created_at.into(),
                error_data: row.error_data,
            })
            .collect())
    }

    async fn update_task_status(
        &self,
        task_id: &Uuid,
        status: TaskStatus,
    ) -> Result<(), sqlx::Error> {
        sqlx::query!(
            r#"
            UPDATE tasks 
            SET status = $1
            WHERE id = $2
            "#,
            String::from(status),
            task_id
        )
        .execute(&self.core.pool)
        .await?;

        Ok(())
    }

    async fn upload_task_error(
        &self,
        task_id: &Uuid,
        worker_id: &Uuid,
        error: serde_json::Value,
    ) -> Result<TaskResult, sqlx::Error> {
        let now = SystemTime::now();
        let mut txn = self.core.pool.begin().await?;

        sqlx::query!(
            r#"
            UPDATE tasks SET status = $1 WHERE id = $2
            "#,
            String::from(TaskStatus::Failed),
            task_id
        )
        .execute(&mut *txn)
        .await?;

        let result = sqlx::query!(
            r#"
            INSERT INTO task_results (
                id, task_id, worker_id, error_data
            )
            VALUES ($1, $2, $3, $4)
            RETURNING id, task_id, worker_id, output_data, error_data, created_at
            "#,
            Uuid::new_v4(),
            task_id,
            worker_id,
            error
        )
        .fetch_one(&mut *txn)
        .await?;

        txn.commit().await?;

        Ok(TaskResult {
            id: result.id,
            task_id: result.task_id,
            worker_id: result.worker_id,
            output_data: result.output_data,
            error_data: result.error_data,
            created_at: result.created_at.into(),
        })
    }

    async fn upload_task_result(
        &self,
        task_id: &Uuid,
        worker_id: &Uuid,
        output: serde_json::Value,
    ) -> Result<TaskResult, sqlx::Error> {
        let mut txn = self.core.pool.begin().await?;

        sqlx::query!(
            r#"
            UPDATE tasks SET status = $1 WHERE id = $2
            "#,
            String::from(TaskStatus::Completed),
            task_id
        )
        .execute(&mut *txn)
        .await?;

        let result = sqlx::query!(
            r#"
            INSERT INTO task_results (
                id, task_id, worker_id, output_data
            )
            VALUES ($1, $2, $3, $4)
            RETURNING id, task_id, worker_id, output_data, error_data, created_at
            "#,
            Uuid::new_v4(),
            task_id,
            worker_id,
            output
        )
        .fetch_one(&mut *txn)
        .await?;

        txn.commit().await?;

        Ok(TaskResult {
            id: result.id,
            task_id: result.task_id,
            worker_id: result.worker_id,
            output_data: result.output_data,
            error_data: result.error_data,
            created_at: result.created_at.into(),
        })
    }
}

#[cfg(test)]
mod tests {
    use crate::repo::{
        PgRepositoryCore, PgTaskTypeRepository, PgWorkerRepository, TaskTypeRepository,
        WorkerRepository,
    };

    use super::*;
    use common::TaskStatus;
    use sqlx::PgPool;
    use std::time::SystemTime;
    use uuid::Uuid;

    /// Creates a task and then retrieves it by id
    #[sqlx::test(migrator = "db_common::MIGRATOR")]
    async fn create_and_get_task(pool: PgPool) {
        let repo = PgTaskRepository::new(PgRepositoryCore::new(pool.clone()));
        let task_type_repo = PgTaskTypeRepository::new(PgRepositoryCore::new(pool));

        let task_type = TaskKind {
            id: Uuid::new_v4(),
            name: "Test Task".to_string(),
        };
        task_type_repo.put_task_type(&task_type).await.unwrap();

        let input = serde_json::json!({"test": "data"});
        let task = repo
            .create_task(task_type.id, Some(input.clone()))
            .await
            .unwrap();

        assert_eq!(task.task_kind.id, task_type.id);
        assert_eq!(task.task_kind.name, task_type.name);
        assert_eq!(task.input_data, Some(input));
        assert_eq!(task.status, TaskStatus::Pending);
        assert_eq!(task.assigned_to, None);

        let retrieved = repo.get_task_by_id(&task.id).await.unwrap();
        assert_eq!(task.id, retrieved.id);
    }

    /// Creates a task and then uploads a result and an error
    #[sqlx::test(migrator = "db_common::MIGRATOR")]
    async fn create_task_and_then_upload_error(pool: PgPool) {
        let core = PgRepositoryCore::new(pool.clone());
        let repo = PgTaskRepository::new(core.clone());
        let task_type_repo = PgTaskTypeRepository::new(core.clone());
        let worker_repo = PgWorkerRepository::new(core);

        let task_type = TaskKind {
            id: Uuid::new_v4(),
            name: "Test Task".to_string(),
        };
        task_type_repo.put_task_type(&task_type).await.unwrap();

        let task = repo.create_task(task_type.id, None).await.unwrap();
        let worker_id = Uuid::new_v4();
        worker_repo
            .register_worker(
                worker_id,
                "Test Worker".to_string(),
                vec![task_type.clone()],
            )
            .await
            .unwrap();

        // Test successful result
        let output = serde_json::json!({"result": "success"});
        let result = repo
            .upload_task_result(&task.id, &worker_id, output.clone())
            .await
            .unwrap();

        assert_eq!(result.task_id, task.id);
        assert_eq!(result.worker_id, worker_id);
        assert_eq!(result.output_data, Some(output));
        assert!(result.error_data.is_none());

        // Test error result
        let task2 = repo.create_task(task_type.id, None).await.unwrap();
        let error = serde_json::json!({"error": "failed"});
        let error_result = repo
            .upload_task_error(&task2.id, &worker_id, error.clone())
            .await
            .unwrap();

        assert_eq!(error_result.task_id, task2.id);
        assert_eq!(error_result.worker_id, worker_id);
        assert_eq!(error_result.error_data, Some(error));
        assert!(error_result.output_data.is_none());

        // Test getting results
        let results = repo.get_task_results_by_task_id(&task.id).await.unwrap();
        assert_eq!(results.len(), 1);
        assert_eq!(results[0].id, result.id);
    }

    /// Tests that a task's status can be updated after creation
    #[sqlx::test(migrator = "db_common::MIGRATOR")]
    async fn test_task_status_update(pool: PgPool) {
        let repo = PgTaskRepository::new(PgRepositoryCore::new(pool.clone()));
        let task_type_repo = PgTaskTypeRepository::new(PgRepositoryCore::new(pool));

        let task_type = TaskKind {
            id: Uuid::new_v4(),
            name: "Test Task".to_string(),
        };
        task_type_repo.put_task_type(&task_type).await.unwrap();

        let task = repo.create_task(task_type.id, None).await.unwrap();
        assert_eq!(task.status, TaskStatus::Pending);

        repo.update_task_status(&task.id, TaskStatus::Running)
            .await
            .unwrap();
        let updated = repo.get_task_by_id(&task.id).await.unwrap();
        assert_eq!(updated.status, TaskStatus::Running);
    }

    /// Creates a task without input data (should be allowed)
    #[sqlx::test(migrator = "db_common::MIGRATOR")]
    async fn create_task_without_input_data(pool: PgPool) {
        let repo = PgTaskRepository::new(PgRepositoryCore::new(pool.clone()));
        let task_type_repo = PgTaskTypeRepository::new(PgRepositoryCore::new(pool));

        let task_type = TaskKind {
            id: Uuid::new_v4(),
            name: "Test Task".to_string(),
        };
        task_type_repo.put_task_type(&task_type).await.unwrap();

        let task = repo.create_task(task_type.id, None).await.unwrap();
        assert_eq!(task.input_data, None);
    }

    /// Creates a task and then retrieves its results, which should be empty (no results yet)
    #[sqlx::test(migrator = "db_common::MIGRATOR")]
    async fn get_task_results_empty(pool: PgPool) {
        let repo = PgTaskRepository::new(PgRepositoryCore::new(pool.clone()));
        let task_type_repo = PgTaskTypeRepository::new(PgRepositoryCore::new(pool));

        let task_type = TaskKind {
            id: Uuid::new_v4(),
            name: "Test Task".to_string(),
        };
        task_type_repo.put_task_type(&task_type).await.unwrap();

        let task = repo.create_task(task_type.id, None).await.unwrap();
        let results = repo.get_task_results_by_task_id(&task.id).await.unwrap();
        assert!(results.is_empty());
    }

    /// Attempts to retrieve a non-existent task (should fail)
    #[sqlx::test(migrator = "db_common::MIGRATOR")]
    async fn get_nonexistent_task(pool: PgPool) {
        let repo = PgTaskRepository::new(PgRepositoryCore::new(pool));
        let result = repo.get_task_by_id(&Uuid::new_v4()).await;
        assert!(result.is_err());
    }

    /// Creates a task and then updates its status through all possible transitions
    #[sqlx::test(migrator = "db_common::MIGRATOR")]
    async fn status_transitions(pool: PgPool) {
        let repo = PgTaskRepository::new(PgRepositoryCore::new(pool.clone()));
        let task_type_repo = PgTaskTypeRepository::new(PgRepositoryCore::new(pool));

        let task_type = TaskKind {
            id: Uuid::new_v4(),
            name: "Test Task".to_string(),
        };
        task_type_repo.put_task_type(&task_type).await.unwrap();

        let task = repo.create_task(task_type.id, None).await.unwrap();

        // Test full lifecycle
        assert_eq!(task.status, TaskStatus::Pending);

        repo.update_task_status(&task.id, TaskStatus::Running)
            .await
            .unwrap();
        let task = repo.get_task_by_id(&task.id).await.unwrap();
        assert_eq!(task.status, TaskStatus::Running);

        repo.update_task_status(&task.id, TaskStatus::Completed)
            .await
            .unwrap();
        let task = repo.get_task_by_id(&task.id).await.unwrap();
        assert_eq!(task.status, TaskStatus::Completed);
    }
}<|MERGE_RESOLUTION|>--- conflicted
+++ resolved
@@ -53,11 +53,7 @@
         .fetch_one(&self.core.pool)
         .await?;
 
-<<<<<<< HEAD
-        Ok(Task {
-=======
         let task = TaskInstance {
->>>>>>> 2b4bc258
             id: row.id,
             task_kind: TaskKind {
                 id: row.task_type_id,
@@ -67,7 +63,7 @@
             status: row.status.into(),
             assigned_to: row.assigned_to,
             created_at: row.created_at.into(),
-        })
+        }
     }
 
     async fn get_task_by_id(&self, id: &Uuid) -> Result<TaskInstance, sqlx::Error> {
