[package]
name = "relay"
version = "0.3.0"
edition = "2021"
description = "The relay is a monolithic service that handles communication with the database, distributing tasks among workers, and communicating with the database."

[dependencies]
async-trait = "0.1.83"
dotenv = "0.15.0"
futures = "0.3.31"
tracing = "0.1.40"
tokio = { version = "1.41.1", features = ["full"] }
axum = { version = "0.8.1", features = ["macros", "tracing"] }
uuid = { version = "1.11.0", features = ["serde", "v4"] }
sqlx = { version = "0.8.2", features = [
    "runtime-tokio",
    "postgres",
    "uuid",
    "json",
    "chrono",
] }
serde = { version = "1.0.215", features = ["derive"] }
serde_json = "1.0.133"
tracing-subscriber = { version = "0.3.18", features = ["env-filter"] }
utoipa = { version = "5.3.1", features = ["axum_extras", "uuid", "chrono"] }
utoipa-axum = "0.2.0"
time = { version = "0.3.36", features = ["serde"] }
<<<<<<< HEAD
axum-tracing-opentelemetry = "0.26.1"
init-tracing-opentelemetry = { version = "0.28.0", features = [
=======
axum-tracing-opentelemetry = "0.28.0"
init-tracing-opentelemetry = { version = "0.27.1", features = [
>>>>>>> 017f58fa
  "otlp",
  "tracing_subscriber_ext",
] }
mockall = "0.13.1"
chrono = { version = "0.4.39", features = ["serde"] }
base64 = "0.22.1"
opentelemetry = "0.28.0"
opentelemetry_sdk = "0.28.0"
tracing-opentelemetry = "0.30.0"
strum_macros = "0.27.1"
lapin = "2.5.0"
strum = { version = "0.27.1", features = ["derive"] }
thiserror = "2.0.12"
backoff = { version = "0.4.0", features = ["tokio"] }
apache-avro = { version = "0.17.0", features = ["derive"] }
lazy_static = "1.5.0"

[dev-dependencies]
ctor = "0.4.0"
axum-test = "17.0.1"<|MERGE_RESOLUTION|>--- conflicted
+++ resolved
@@ -25,13 +25,8 @@
 utoipa = { version = "5.3.1", features = ["axum_extras", "uuid", "chrono"] }
 utoipa-axum = "0.2.0"
 time = { version = "0.3.36", features = ["serde"] }
-<<<<<<< HEAD
-axum-tracing-opentelemetry = "0.26.1"
+axum-tracing-opentelemetry = "0.28.0"
 init-tracing-opentelemetry = { version = "0.28.0", features = [
-=======
-axum-tracing-opentelemetry = "0.28.0"
-init-tracing-opentelemetry = { version = "0.27.1", features = [
->>>>>>> 017f58fa
   "otlp",
   "tracing_subscriber_ext",
 ] }
