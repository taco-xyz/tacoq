[package]
name = "relay"
version = "0.2.0"
edition = "2021"
description = "The relay is a monolithic service that handles communication with the database, distributing tasks among workers, and communicating with the database."

[dependencies]
async-trait = "0.1.83"
dotenv = "0.15.0"
futures = "0.3.31"
tracing = "0.1.40"
tokio = { version = "1.41.1", features = ["full"] }
axum = { version = "0.8.1", features = ["macros", "tracing"] }
uuid = { version = "1.11.0", features = ["serde", "v4"] }
sqlx = { version = "0.8.2", features = [
    "runtime-tokio",
    "postgres",
    "uuid",
    "json",
    "chrono",
] }
serde = { version = "1.0.215", features = ["derive"] }
serde_json = "1.0.133"
tracing-subscriber = { version = "0.3.18", features = ["env-filter"] }
utoipa = { version = "5.3.1", features = ["axum_extras", "uuid", "chrono"] }
utoipa-axum = "0.2.0"
time = { version = "0.3.36", features = ["serde"] }
axum-tracing-opentelemetry = "0.26.1"
init-tracing-opentelemetry = { version = "0.27.1", features = [
  "otlp",
  "tracing_subscriber_ext",
] }
mockall = "0.13.1"
chrono = { version = "0.4.39", features = ["serde"] }
base64 = "0.22.1"
opentelemetry = "0.28.0"
opentelemetry_sdk = "0.28.0"
tracing-opentelemetry = "0.29.0"
strum_macros = "0.27.1"
lapin = "2.5.0"
<<<<<<< HEAD
strum = { version = "0.26.3", features = ["derive"] }
thiserror = "2.0.12"
=======
strum = { version = "0.27.1", features = ["derive"] }
>>>>>>> b17948d4

[dev-dependencies]
ctor = "0.4.0"
axum-test = "17.0.1"<|MERGE_RESOLUTION|>--- conflicted
+++ resolved
@@ -38,12 +38,8 @@
 tracing-opentelemetry = "0.29.0"
 strum_macros = "0.27.1"
 lapin = "2.5.0"
-<<<<<<< HEAD
-strum = { version = "0.26.3", features = ["derive"] }
+strum = { version = "0.27.1", features = ["derive"] }
 thiserror = "2.0.12"
-=======
-strum = { version = "0.27.1", features = ["derive"] }
->>>>>>> b17948d4
 
 [dev-dependencies]
 ctor = "0.4.0"
