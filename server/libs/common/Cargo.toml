[package]
name = "common"
version = "0.1.0"
edition = "2021"

[dependencies]
serde = { version = "1.0.215", features = ["derive"] }
uuid = { version = "1.11.0", features = ["serde", "v4"] }
serde_json = "1.0.133"
sqlx = { version = "0.8.2", features = [
    "runtime-tokio",
    "postgres",
    "uuid",
    "json",
    "chrono",
] }
strum_macros = "0.26.4"
async-trait = "0.1.83"
lapin = "2.5.0"
tracing = "0.1.40"
tokio = { version = "1.41.1", features = ["full"] }
futures = "0.3.31"
utoipa = { version = "5.2.0", features = ["axum_extras", "uuid", "time", "chrono"] }
mockall = "0.13.1"
strum = { version = "0.26.3", features = ["derive"] }
<<<<<<< HEAD
chrono = { version = "0.4.39", features = ["serde"] }
=======
chrono = { version = "0.4.39", features = ["serde"] }
base64 = "0.22.1"
>>>>>>> 495a7275
<|MERGE_RESOLUTION|>--- conflicted
+++ resolved
@@ -23,9 +23,5 @@
 utoipa = { version = "5.2.0", features = ["axum_extras", "uuid", "time", "chrono"] }
 mockall = "0.13.1"
 strum = { version = "0.26.3", features = ["derive"] }
-<<<<<<< HEAD
 chrono = { version = "0.4.39", features = ["serde"] }
-=======
-chrono = { version = "0.4.39", features = ["serde"] }
-base64 = "0.22.1"
->>>>>>> 495a7275
+base64 = "0.22.1"