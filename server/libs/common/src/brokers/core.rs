use async_trait::async_trait;
<<<<<<< HEAD
=======
use futures::future::BoxFuture;
>>>>>>> 495a7275
use mockall::automock;
use std::fmt::Debug;
use std::marker::{Send, Sync};

// The message handler function serves as a callback for consumed messages
// It is expected to return a result indicating if the message was processed successfully
<<<<<<< HEAD
pub type MessageHandlerFn<T> =
    Box<dyn Fn(T) -> Result<(), Box<dyn std::error::Error>> + Send + Sync>;
=======
pub type MessageHandlerFn<T> = Box<dyn Fn(T) -> BoxFuture<'static, ()> + Send + Sync>;
>>>>>>> 495a7275

#[automock]
#[async_trait]
pub trait BrokerConsumer<T: Send + Sync + 'static>: Send + Sync + Debug {
    async fn consume_messages(
        &self,
        handler: MessageHandlerFn<T>, // The callback is used when consuming a message
    ) -> Result<(), Box<dyn std::error::Error>>;
}

<<<<<<< HEAD
=======
    async fn shutdown(&self) -> Result<(), Box<dyn std::error::Error>>;
}

>>>>>>> 495a7275
#[automock]
#[async_trait]
pub trait BrokerProducer<T: Send + Sync>: Send + Sync + Debug {
    async fn publish_message(&self, message: &T) -> Result<(), Box<dyn std::error::Error>>;
}<|MERGE_RESOLUTION|>--- conflicted
+++ resolved
@@ -1,20 +1,12 @@
 use async_trait::async_trait;
-<<<<<<< HEAD
-=======
 use futures::future::BoxFuture;
->>>>>>> 495a7275
 use mockall::automock;
 use std::fmt::Debug;
 use std::marker::{Send, Sync};
 
 // The message handler function serves as a callback for consumed messages
 // It is expected to return a result indicating if the message was processed successfully
-<<<<<<< HEAD
-pub type MessageHandlerFn<T> =
-    Box<dyn Fn(T) -> Result<(), Box<dyn std::error::Error>> + Send + Sync>;
-=======
 pub type MessageHandlerFn<T> = Box<dyn Fn(T) -> BoxFuture<'static, ()> + Send + Sync>;
->>>>>>> 495a7275
 
 #[automock]
 #[async_trait]
@@ -23,14 +15,10 @@
         &self,
         handler: MessageHandlerFn<T>, // The callback is used when consuming a message
     ) -> Result<(), Box<dyn std::error::Error>>;
-}
 
-<<<<<<< HEAD
-=======
     async fn shutdown(&self) -> Result<(), Box<dyn std::error::Error>>;
 }
 
->>>>>>> 495a7275
 #[automock]
 #[async_trait]
 pub trait BrokerProducer<T: Send + Sync>: Send + Sync + Debug {
