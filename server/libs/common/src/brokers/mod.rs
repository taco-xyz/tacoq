use core::{BrokerConsumer, BrokerProducer};
use rabbit::{setup_rabbit_consumer, setup_rabbit_producer};
use std::sync::atomic::AtomicBool;
use std::sync::Arc;

<<<<<<< HEAD
use crate::models::{TaskInstance, Worker};

async fn create_broker_connection(
    uri: &str,
) -> Result<Arc<dyn BrokerCore>, Box<dyn std::error::Error>> {
    let prefix = uri.split(":").collect::<Vec<&str>>()[0];

    match prefix {
        "amqp" => Ok(Arc::new(RabbitBroker::new(uri).await?)),
        _ => Err("Invalid broker URI".into()),
    }
}

#[derive(Clone)]
pub struct Broker {
    pub uri: String,
    pub broker: Arc<dyn BrokerCore>,
    pub workers: Vec<Worker>,
    pub workers_index: usize,

    // Consts
    pub submission_exchange: &'static str,
}

impl Broker {
    const SUBMISSION_EXCHANGE: &'static str = "task_submission";

    pub async fn new(uri: &str) -> Result<Self, Box<dyn std::error::Error>> {
        let broker = create_broker_connection(uri).await?;
        broker.register_exchange(Self::SUBMISSION_EXCHANGE).await?;

        Ok(Self {
            uri: uri.to_string(),
            broker,
            workers: Vec::new(),
            workers_index: 0,
            submission_exchange: Self::SUBMISSION_EXCHANGE,
        })
    }

    pub async fn register_worker(
        &mut self,
        worker: Worker,
    ) -> Result<(), Box<dyn std::error::Error>> {
        // Create a unique queue for this worker using its ID
        let worker_queue = worker.id.to_string();

        self.broker
            .register_queue(Self::SUBMISSION_EXCHANGE, &worker_queue, &worker_queue)
            .await?;

        self.workers.push(worker);
        Ok(())
    }

    pub async fn remove_worker(
        &mut self,
        worker_id: &Uuid,
    ) -> Result<(), Box<dyn std::error::Error>> {
        let index: usize = self
            .workers
            .iter()
            .position(|worker| worker.id == *worker_id)
            .unwrap();
        self.workers.remove(index);
        self.broker.delete_queue(&worker_id.to_string()).await?;

        Ok(())
    }

    pub async fn publish(
        &mut self,
        task: &TaskInstance,
    ) -> Result<Uuid, Box<dyn std::error::Error>> {
        let worker = (0..self.workers.len())
            // Cycle the workers list in a round robin fashion
            .map(|_| {
                let cur_worker = &self.workers[self.workers_index];
                self.workers_index = (self.workers_index + 1) % self.workers.len();
                cur_worker
            })
            // Find the first worker that can handle the task
            .find(|cur_worker| cur_worker.can_handle(task))
            .ok_or("No available worker")?;
=======
use std::fmt::Debug;
>>>>>>> 972b2d4f

pub mod core;
pub mod rabbit;
pub mod testing;

/// Initializes a generic producer broker
///
/// # Arguments
///
/// * `config` - The configuration for the broker   
/// * `exchange` - The exchange to publish messages to
pub async fn setup_publisher_broker<T>(
    url_str: &str,
    exchange: &str,
) -> Result<Arc<dyn BrokerProducer<T>>, Box<dyn std::error::Error>>
where
    T: Debug + Send + Sync + serde::Serialize + 'static,
{
    match url_str.split_once("://") {
        Some(("amqp", _)) => Ok(setup_rabbit_producer::<T>(url_str, exchange).await?),
        _ => Err("Unsupported broker".into()),
    }
}

<<<<<<< HEAD
#[cfg(test)]
mod test {
    use super::*;
    use crate::models::{TaskKind, TaskStatus};
    use testing::{get_mock_broker, setup_task_kinds, setup_tasks, setup_workers};
    use time::OffsetDateTime;
    use uuid::Uuid;

    #[tokio::test]
    async fn test_broker_new() {
        let broker = get_mock_broker();
        assert_eq!(broker.uri, "mock");
        assert_eq!(broker.workers.len(), 0);
        assert_eq!(broker.workers_index, 0);
    }

    #[tokio::test]
    async fn test_broker_register_worker() {
        let mut broker = get_mock_broker();
        let workers = setup_workers(setup_task_kinds());

        for worker in workers {
            broker.register_worker(worker).await.unwrap();
        }

        assert_eq!(broker.workers.len(), 3);
    }

    #[tokio::test]
    async fn test_broker_remove_worker() {
        let mut broker = get_mock_broker();
        let workers = setup_workers(setup_task_kinds());

        for worker in workers.clone() {
            broker.register_worker(worker).await.unwrap();
        }

        broker.remove_worker(&workers[0].id).await.unwrap();
        assert_eq!(broker.workers.len(), 2);
    }

    #[tokio::test]
    async fn test_broker_publish() {
        let task_kinds = setup_task_kinds();
        let workers = setup_workers(task_kinds.clone());
        let tasks = setup_tasks(task_kinds.clone());

        let mut broker = get_mock_broker();

        for worker in workers.clone() {
            broker.register_worker(worker).await.unwrap();
        }

        for task in tasks {
            broker.publish(&task).await.unwrap();
        }
    }

    #[tokio::test]
    async fn test_no_available_worker() {
        let mut broker = get_mock_broker();

        let workers = setup_workers(setup_task_kinds());

        for worker in workers.clone() {
            broker.register_worker(worker).await.unwrap();
        }

        let task = TaskInstance {
            id: Uuid::new_v4(),
            task_kind: TaskKind::new("task3".to_string()),
            input_data: Some(serde_json::json!({"key": "value"})),
            status: TaskStatus::Pending,
            created_at: OffsetDateTime::now_utc(),
            assigned_to: None,
            result: None,
        };

        let result = broker.publish(&task).await;
        assert!(result.is_err());
=======
/// Initializes a generic consumer broker
///
/// # Arguments
///
/// * `config` - The configuration for the broker
/// * `queue` - The queue to consume messages from
/// * `is_running` - A flag indicating if the application is running
pub async fn setup_consumer_broker<T>(
    url_str: &str,
    queue: &str,
    is_running: Arc<AtomicBool>,
) -> Result<Arc<dyn BrokerConsumer<T>>, Box<dyn std::error::Error>>
where
    T: Debug + Send + Sync + serde::de::DeserializeOwned + 'static,
{
    match url_str.split_once("://") {
        Some(("amqp", _)) => Ok(setup_rabbit_consumer::<T>(url_str, queue, is_running).await?),
        _ => Err("Unsupported broker".into()),
>>>>>>> 972b2d4f
    }
}<|MERGE_RESOLUTION|>--- conflicted
+++ resolved
@@ -3,94 +3,7 @@
 use std::sync::atomic::AtomicBool;
 use std::sync::Arc;
 
-<<<<<<< HEAD
-use crate::models::{TaskInstance, Worker};
-
-async fn create_broker_connection(
-    uri: &str,
-) -> Result<Arc<dyn BrokerCore>, Box<dyn std::error::Error>> {
-    let prefix = uri.split(":").collect::<Vec<&str>>()[0];
-
-    match prefix {
-        "amqp" => Ok(Arc::new(RabbitBroker::new(uri).await?)),
-        _ => Err("Invalid broker URI".into()),
-    }
-}
-
-#[derive(Clone)]
-pub struct Broker {
-    pub uri: String,
-    pub broker: Arc<dyn BrokerCore>,
-    pub workers: Vec<Worker>,
-    pub workers_index: usize,
-
-    // Consts
-    pub submission_exchange: &'static str,
-}
-
-impl Broker {
-    const SUBMISSION_EXCHANGE: &'static str = "task_submission";
-
-    pub async fn new(uri: &str) -> Result<Self, Box<dyn std::error::Error>> {
-        let broker = create_broker_connection(uri).await?;
-        broker.register_exchange(Self::SUBMISSION_EXCHANGE).await?;
-
-        Ok(Self {
-            uri: uri.to_string(),
-            broker,
-            workers: Vec::new(),
-            workers_index: 0,
-            submission_exchange: Self::SUBMISSION_EXCHANGE,
-        })
-    }
-
-    pub async fn register_worker(
-        &mut self,
-        worker: Worker,
-    ) -> Result<(), Box<dyn std::error::Error>> {
-        // Create a unique queue for this worker using its ID
-        let worker_queue = worker.id.to_string();
-
-        self.broker
-            .register_queue(Self::SUBMISSION_EXCHANGE, &worker_queue, &worker_queue)
-            .await?;
-
-        self.workers.push(worker);
-        Ok(())
-    }
-
-    pub async fn remove_worker(
-        &mut self,
-        worker_id: &Uuid,
-    ) -> Result<(), Box<dyn std::error::Error>> {
-        let index: usize = self
-            .workers
-            .iter()
-            .position(|worker| worker.id == *worker_id)
-            .unwrap();
-        self.workers.remove(index);
-        self.broker.delete_queue(&worker_id.to_string()).await?;
-
-        Ok(())
-    }
-
-    pub async fn publish(
-        &mut self,
-        task: &TaskInstance,
-    ) -> Result<Uuid, Box<dyn std::error::Error>> {
-        let worker = (0..self.workers.len())
-            // Cycle the workers list in a round robin fashion
-            .map(|_| {
-                let cur_worker = &self.workers[self.workers_index];
-                self.workers_index = (self.workers_index + 1) % self.workers.len();
-                cur_worker
-            })
-            // Find the first worker that can handle the task
-            .find(|cur_worker| cur_worker.can_handle(task))
-            .ok_or("No available worker")?;
-=======
 use std::fmt::Debug;
->>>>>>> 972b2d4f
 
 pub mod core;
 pub mod rabbit;
@@ -115,88 +28,6 @@
     }
 }
 
-<<<<<<< HEAD
-#[cfg(test)]
-mod test {
-    use super::*;
-    use crate::models::{TaskKind, TaskStatus};
-    use testing::{get_mock_broker, setup_task_kinds, setup_tasks, setup_workers};
-    use time::OffsetDateTime;
-    use uuid::Uuid;
-
-    #[tokio::test]
-    async fn test_broker_new() {
-        let broker = get_mock_broker();
-        assert_eq!(broker.uri, "mock");
-        assert_eq!(broker.workers.len(), 0);
-        assert_eq!(broker.workers_index, 0);
-    }
-
-    #[tokio::test]
-    async fn test_broker_register_worker() {
-        let mut broker = get_mock_broker();
-        let workers = setup_workers(setup_task_kinds());
-
-        for worker in workers {
-            broker.register_worker(worker).await.unwrap();
-        }
-
-        assert_eq!(broker.workers.len(), 3);
-    }
-
-    #[tokio::test]
-    async fn test_broker_remove_worker() {
-        let mut broker = get_mock_broker();
-        let workers = setup_workers(setup_task_kinds());
-
-        for worker in workers.clone() {
-            broker.register_worker(worker).await.unwrap();
-        }
-
-        broker.remove_worker(&workers[0].id).await.unwrap();
-        assert_eq!(broker.workers.len(), 2);
-    }
-
-    #[tokio::test]
-    async fn test_broker_publish() {
-        let task_kinds = setup_task_kinds();
-        let workers = setup_workers(task_kinds.clone());
-        let tasks = setup_tasks(task_kinds.clone());
-
-        let mut broker = get_mock_broker();
-
-        for worker in workers.clone() {
-            broker.register_worker(worker).await.unwrap();
-        }
-
-        for task in tasks {
-            broker.publish(&task).await.unwrap();
-        }
-    }
-
-    #[tokio::test]
-    async fn test_no_available_worker() {
-        let mut broker = get_mock_broker();
-
-        let workers = setup_workers(setup_task_kinds());
-
-        for worker in workers.clone() {
-            broker.register_worker(worker).await.unwrap();
-        }
-
-        let task = TaskInstance {
-            id: Uuid::new_v4(),
-            task_kind: TaskKind::new("task3".to_string()),
-            input_data: Some(serde_json::json!({"key": "value"})),
-            status: TaskStatus::Pending,
-            created_at: OffsetDateTime::now_utc(),
-            assigned_to: None,
-            result: None,
-        };
-
-        let result = broker.publish(&task).await;
-        assert!(result.is_err());
-=======
 /// Initializes a generic consumer broker
 ///
 /// # Arguments
@@ -215,6 +46,5 @@
     match url_str.split_once("://") {
         Some(("amqp", _)) => Ok(setup_rabbit_consumer::<T>(url_str, queue, is_running).await?),
         _ => Err("Unsupported broker".into()),
->>>>>>> 972b2d4f
     }
 }