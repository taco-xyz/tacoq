--- conflicted
+++ resolved
@@ -83,20 +83,6 @@
                 warn!("Shutting down consumer due to shutdown signal");
                 break;
             }
-<<<<<<< HEAD
-
-            let message = delivery.unwrap_or_else(|_| panic!("Error in consumer {}", self.queue));
-            let payload = message.data;
-
-            let parsed_message = serde_json::from_slice(&payload)?;
-            handler(parsed_message)?;
-
-            self.channel
-                .basic_ack(message.delivery_tag, BasicAckOptions::default())
-                .await?;
-        }
-
-=======
 
             let message = delivery.unwrap_or_else(|_| panic!("Error in consumer {}", self.queue));
             let payload = message.data;
@@ -124,7 +110,6 @@
 
     async fn shutdown(&self) -> Result<(), Box<dyn std::error::Error>> {
         self.shutdown.store(true, Ordering::SeqCst);
->>>>>>> 495a7275
         Ok(())
     }
 }
