use chrono::{DateTime, Utc};
use serde::{Deserialize, Serialize};
use sqlx::FromRow;
use utoipa::ToSchema;
use uuid::Uuid;

#[derive(Debug, Serialize, Deserialize, Clone, ToSchema, FromRow)]
pub struct Worker {
    pub id: Uuid,
<<<<<<< HEAD
    pub name: String,
=======
>>>>>>> 495a7275
    pub worker_kind_name: String,
    pub registered_at: DateTime<Utc>,
}

impl Worker {
<<<<<<< HEAD
    pub fn new(name: &str, worker_kind_name: &str) -> Self {
        Worker {
            id: Uuid::new_v4(),
            name: name.to_string(),
=======
    pub fn new(id: Uuid, worker_kind_name: &str) -> Self {
        Worker {
            id,
>>>>>>> 495a7275
            worker_kind_name: worker_kind_name.to_string(),
            registered_at: Utc::now(),
        }
    }
}

#[derive(Debug, Serialize, Deserialize, Clone, ToSchema, FromRow)]
pub struct WorkerHeartbeat {
    pub worker_id: Uuid,

    pub heartbeat_time: DateTime<Utc>,
    pub created_at: DateTime<Utc>,
}

impl WorkerHeartbeat {
    pub fn new(worker_id: Uuid) -> Self {
        WorkerHeartbeat {
            worker_id,
            heartbeat_time: Utc::now(),
            created_at: Utc::now(),
        }
    }
}<|MERGE_RESOLUTION|>--- conflicted
+++ resolved
@@ -7,25 +7,14 @@
 #[derive(Debug, Serialize, Deserialize, Clone, ToSchema, FromRow)]
 pub struct Worker {
     pub id: Uuid,
-<<<<<<< HEAD
-    pub name: String,
-=======
->>>>>>> 495a7275
     pub worker_kind_name: String,
     pub registered_at: DateTime<Utc>,
 }
 
 impl Worker {
-<<<<<<< HEAD
-    pub fn new(name: &str, worker_kind_name: &str) -> Self {
-        Worker {
-            id: Uuid::new_v4(),
-            name: name.to_string(),
-=======
     pub fn new(id: Uuid, worker_kind_name: &str) -> Self {
         Worker {
             id,
->>>>>>> 495a7275
             worker_kind_name: worker_kind_name.to_string(),
             registered_at: Utc::now(),
         }
