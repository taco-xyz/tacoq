# NOTE - This Cargo.toml file is used for declaring the workspace
# so that the `rust-analyzer` extension can pick up all the workspace
# members and provide auto-completion etc. without having to open
# individual folders exclusively.
[workspace]

<<<<<<< HEAD
members = [ "server/libs/common", "server/services/manager"]
=======
resolver = "2"

members = [
    "server/libs/common",
    "server/libs/db-common",
    "server/services/manager",
]
>>>>>>> 972b2d4f
<|MERGE_RESOLUTION|>--- conflicted
+++ resolved
@@ -4,14 +4,10 @@
 # individual folders exclusively.
 [workspace]
 
-<<<<<<< HEAD
-members = [ "server/libs/common", "server/services/manager"]
-=======
 resolver = "2"
 
 members = [
     "server/libs/common",
     "server/libs/db-common",
     "server/services/manager",
-]
->>>>>>> 972b2d4f
+]