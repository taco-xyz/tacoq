--- conflicted
+++ resolved
@@ -88,7 +88,6 @@
             "Understand the core concepts of task queues, TacoQ, and how everything fits together at a basic level.",
           badge: {
             text: "Quickstart",
-<<<<<<< HEAD
           },
           sidebar: {
             title: "Core Concepts",
@@ -180,99 +179,6 @@
             text: "Technical Reference",
           },
           sidebar: {
-=======
-          },
-          sidebar: {
-            title: "Core Concepts",
-            Icon: AcademicCapIcon,
-          },
-        },
-      },
-      {
-        url: "/quickstart/setup",
-        metadata: {
-          title: "Setup",
-          description:
-            "Get TacoQ up and running on your project using Docker and the Python SDK.",
-          badge: {
-            text: "Quickstart",
-          },
-          sidebar: {
-            title: "Setup",
-            Icon: ArrowDownTrayIcon,
-          },
-        },
-      },
-    ],
-  },
-  // Technical Reference
-  {
-    metadata: {
-      title: "Technical Reference",
-      description: "Learn about the technical details of TacoQ.",
-      sidebar: {
-        title: "Technical Reference",
-        Icon: BookOpenIcon,
-      },
-    },
-    children: [
-      {
-        url: "/technical-reference/system-architecture",
-        metadata: {
-          title: "System Architecture",
-          description:
-            "Learn how services interact with each other and why they are structured the way they are.",
-          badge: {
-            text: "Technical Reference",
-          },
-          sidebar: {
-            title: "System Architecture",
-            Icon: BuildingLibraryIcon,
-          },
-        },
-        content: [
-          { type: HeadingTypes.H1, name: "Interactive Map" },
-          { type: HeadingTypes.H1, name: "System Services" },
-          { type: HeadingTypes.H2, name: "Broker" },
-          { type: HeadingTypes.H3, name: "RabbitMQ Implementation Details" },
-          { type: HeadingTypes.H2, name: "Database" },
-          { type: HeadingTypes.H2, name: "Relay" },
-          { type: HeadingTypes.H3, name: "Task Update Consumer" },
-          { type: HeadingTypes.H3, name: "Data Retrieval" },
-          { type: HeadingTypes.H3, name: "Cleanup" },
-          { type: HeadingTypes.H3, name: "Replication" },
-          { type: HeadingTypes.H3, name: "Rust Implementation Details" },
-          { type: HeadingTypes.H1, name: "User Services" },
-          { type: HeadingTypes.H2, name: "Worker" },
-          { type: HeadingTypes.H2, name: "Publisher" },
-        ],
-      },
-      {
-        url: "/technical-reference/benchmarking",
-        metadata: {
-          title: "Benchmarks",
-          description:
-            "Learn how TacoQ compares to other task queues in terms of performance and scalability.",
-          badge: {
-            text: "Technical Reference",
-          },
-          sidebar: {
-            title: "Benchmarks",
-            Icon: ChartBarIcon,
-          },
-        },
-      },
-      {
-        url: "/technical-reference/relay-endpoints",
-        metadata: {
-          title: "Relay Endpoints",
-          description:
-            "Discover how to interact with the relay endpoints from any language, even ones without a dedicated SDK.",
-          badge: {
-            text: "Technical Reference",
-          },
-          sidebar: {
->>>>>>> 4054e62e
             title: "Relay Endpoints",
             Icon: CpuChipIcon,
           },
