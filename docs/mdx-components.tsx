// Next Imports
import Link from "next/link";
import Image from "next/image";

// Types Imports
import type { MDXComponents } from "mdx/types";
import { HeadingTypes, getHeaderId } from "@/types/page/Heading";
import { Card, CardGroup } from "@/components/mdx/Card";

// Components Imports
import Heading from "@/components/mdx/heading/Heading";
import Blockquote, {
  Important,
  Note,
  Tip,
  Warning,
  Caution,
} from "@/components/mdx/Blockquotes";

// Utils Imports
import clsx from "clsx";

export function useMDXComponents(components: MDXComponents): MDXComponents {
  return {
    ...components,

    // HEADINGS ------------------------------------------------------------
    h1: ({ children, className }) => (
      <Heading
        id={getHeaderId({ type: HeadingTypes.H1, name: children })}
        Level={HeadingTypes.H1}
        className={className}
      >
        {children}
      </Heading>
    ),

    h2: ({ children, className }) => (
      <Heading
        id={getHeaderId({ type: HeadingTypes.H2, name: children })}
        Level={HeadingTypes.H2}
        className={className}
      >
        {children}
      </Heading>
    ),

    h3: ({ children, className }) => (
      <Heading
        id={getHeaderId({ type: HeadingTypes.H3, name: children })}
        Level={HeadingTypes.H3}
        className={className}
      >
        {children}
      </Heading>
    ),

    h4: ({ children, className }) => (
      <Heading
        id={getHeaderId({ type: HeadingTypes.H4, name: children })}
        Level={HeadingTypes.H4}
        className={className}
      >
        {children}
      </Heading>
    ),

    h5: ({ children, className }) => (
      <Heading
        id={getHeaderId({ type: HeadingTypes.H5, name: children })}
        Level={HeadingTypes.H5}
        className={className}
      >
        {children}
      </Heading>
    ),

    h6: ({ children, className }) => (
      <Heading
        id={getHeaderId({ type: HeadingTypes.H6, name: children })}
        Level={HeadingTypes.H6}
        className={className}
      >
        {children}
      </Heading>
    ),

    // HORIZONTAL RULE -----------------------------------------------------
    hr: ({ className }) => (
      <hr
        className={clsx(
          "border-t border-zinc-200 dark:border-zinc-800 my-6 transition-colors duration-150 ease-in-out",
          className
        )}
      />
    ),

    // IMAGE ---------------------------------------------------------------
    img: ({ src, alt, className }) => (
      <span className="w-full h-auto aspect-video ring-inset flex my-2 ring-1 rounded-2xl p-1.5  ring-zinc-200 dark:ring-zinc-800/70 shadow-xl shadow-zinc-700/3 dark:shadow-black/5 transition-all duration-150 ease-in-out">
        <span className="w-full h-full relative">
          <Image
            src={src}
            alt={alt}
            fill
            className={clsx(
              "rounded-[13px] object-cover object-center",
              className
            )}
            quality={100}
          />
        </span>
      </span>
    ),

    // CODEBLOCK WRAPPER --------------------------------------------------
    pre: ({ children, className }) => (
      <div className="w-full h-fit p-1.5 ring-1 rounded-2xl ring-inset ring-zinc-200 dark:ring-zinc-800/70 flex items-center shadow-xl shadow-zinc-700/3 dark:shadow-black/5 justify-center transition-all duration-150 ease-in-out">
        <pre
          className={clsx(
            className,
            "bg-zinc-700 w-full dark:bg-zinc-900 ring-1 ring-zinc-300 dark:ring-zinc-800 overflow-x-auto rounded-[11px] transition-all duration-150 ease-in-out shadow-2xl shadow-zinc-700/3 dark:shadow-black/5"
          )}
        >
          {children}
        </pre>
      </div>
    ),

    // BLOCKQUOTE ----------------------------------------------------------
    blockquote: ({ children, className }) => (
      <Blockquote className={className}>{children}</Blockquote>
    ),

    // CUSTOM BLOCKQUOTE CALLOUTS -------------------------------------------
    Note: ({ children, className }) => (
      <Note className={className}>{children}</Note>
    ),

    Tip: ({ children, className }) => (
      <Tip className={className}>{children}</Tip>
    ),

    Important: ({ children, className }) => (
      <Important className={className}>{children}</Important>
    ),

    Warning: ({ children, className }) => (
      <Warning className={className}>{children}</Warning>
    ),

    Caution: ({ children, className }) => (
      <Caution className={className}>{children}</Caution>
    ),

    // QUOTABLE COMPONENTS -------------------------------------------------

    // QUOTABLE AS INLINE CODE
    code: ({ children, className }) => (
      <code
        className={clsx(
          "font-mono text-sm text-[#ce9178] font-medium transition-all duration-150 ease-in-out",
          // Code block
          "[pre_&]:py-4 [pre_&]:px-0 [pre_&]:bg-transparent",
          // Inline code
          "py-0.5 px-1.5 rounded-[5px] bg-zinc-100 dark:bg-zinc-800 [&:not(pre_code)]:mx-1 [&:not(pre_code)]:whitespace-nowrap [blockquote_&]:text-inherit [blockquote_&]:bg-inherit [blockquote_&]:ring-1 [blockquote_&]:ring-inherit [blockquote_&]:ring-inset",
          className
        )}
      >
        {children}
      </code>
    ),

    p: ({ children, className }) => (
      <p
        className={clsx(
          "text-base tracking-normal dark:text-zinc-400 text-zinc-600 font-normal transition-colors duration-150 ease-in-out",
          "[blockquote_&]:text-inherit",
          className
        )}
      >
        {children}
      </p>
    ),

    a: ({ children, className, href }) => (
      <Link
        href={href}
        className={clsx(
          "dark:text-white text-zinc-800 font-semibold border-b dark:border-blue-400 border-blue-500 hover:border-b-[2px] transition-colors ease-in-out duration-150",
          "[blockquote_&]:text-inherit [blockquote_&]:border-inherit",
          className
        )}
      >
        {children}
      </Link>
    ),

    strong: ({ children, className }) => (
      <strong
        className={clsx(
          "font-semibold text-zinc-800 dark:text-white transition-colors duration-150 ease-in-out",
          "[blockquote_&]:text-inherit",
          className
        )}
      >
        {children}
      </strong>
    ),

    em: ({ children, className }) => (
      <em
        className={clsx(
          "italic text-zinc-800 dark:text-white transition-colors duration-150 ease-in-out",
          "[blockquote_&]:text-inherit",
          className
        )}
      >
        {children}
      </em>
    ),

<<<<<<< HEAD
    code: ({ children, className }) => (
      <code
        className={clsx(
          "font-mono text-sm text-zinc-700 dark:text-white font-medium transition-all duration-150 ease-in-out",
          // Code block
          "[pre_&]:py-4 [pre_&]:px-0 [pre_&]:bg-transparent",
          // Inline code
          "py-0.5 px-1.5 rounded-[5px] bg-zinc-100 dark:bg-zinc-800 [&:not(pre_code)]:whitespace-nowrap",
          className
        )}
      >
        {children}
      </code>
    ),

    blockquote: ({ children, className }) => (
      <blockquote
        className={clsx(
          "border-l-4 border-zinc-200 dark:border-zinc-800 pl-4 py-2 transition-colors duration-150 ease-in-out my-1",
          className
        )}
      >
        {children}
      </blockquote>
    ),

    // Cards ---------------------------------------------------

    Card: ({ className, ...props }) => (
      <Card className={className} {...props}></Card>
    ),

    CardGroup: ({ className, ...props }) => (
      <CardGroup className={className} {...props}></CardGroup>
    ),

    hr: ({ className }) => (
      <hr
        className={clsx(
          "border-t border-zinc-200 dark:border-zinc-800 my-6 transition-colors duration-150 ease-in-out",
          className
        )}
      />
    ),

    img: ({ src, alt, className }) => (
      <span className="w-full h-auto aspect-video flex my-2 ring-1 rounded-2xl p-1  ring-zinc-200/70 dark:ring-zinc-800/70 bg-zinc-100 dark:bg-zinc-900 shadow-xl shadow-zinc-100 dark:shadow-black/10 transition-all duration-150 ease-in-out">
        <span className="w-full h-full relative">
          <Image
            src={src}
            alt={alt}
            fill
            className={clsx(
              "rounded-[13px] object-cover object-center",
              className
            )}
            quality={100}
          />
        </span>
      </span>
    ),

=======
>>>>>>> a9f35ea6
    ol: ({ children, className }) => (
      <ol
        className={clsx(
          "pl-5 space-y-2.5 list-decimal text-base tracking-normal dark:text-zinc-400 text-zinc-600 font-normal transition-colors duration-150 ease-in-out my-2",
          "marker:text-zinc-400 dark:marker:text-zinc-600",
          "[blockquote_&]:marker:text-inherit [blockquote_&]:text-inherit",
          "[&>li]:pl-2",
          className
        )}
      >
        {children}
      </ol>
    ),

    ul: ({ children, className }) => (
      <ul
        className={clsx(
          "pl-5 space-y-2.5 lit text-base tracking-normal dark:text-zinc-400 text-zinc-600 font-normal transition-colors duration-150 ease-in-out my-2",
          "marker:text-zinc-400 dark:marker:text-zinc-600",
          "[blockquote_&]:marker:text-inherit [blockquote_&]:text-inherit",
          "[&>li]:pl-2",
          // Level 1
          "list-disc",
          // Level 2
          "[&>li>ul]:list-[circle]",
          // Level 3
          "[&>li>ul>li>ul]:list-[square]",
          // Level 4
          "[&>li>ul>li>ul>li>ul]:list-disc",
          // Level 5
          "[&>li>ul>li>ul>li>ul>li>ul]:list-[circle]",
          // Level 6
          "[&>li>ul>li>ul>li>ul>li>ul>li>ul]:list-[square]",
          className
        )}
      >
        {children}
      </ul>
    ),
  };
}<|MERGE_RESOLUTION|>--- conflicted
+++ resolved
@@ -83,6 +83,16 @@
       >
         {children}
       </Heading>
+    ),
+
+    // Cards ---------------------------------------------------
+
+    Card: ({ className, ...props }) => (
+      <Card className={className} {...props}></Card>
+    ),
+
+    CardGroup: ({ className, ...props }) => (
+      <CardGroup className={className} {...props}></CardGroup>
     ),
 
     // HORIZONTAL RULE -----------------------------------------------------
@@ -220,71 +230,6 @@
       </em>
     ),
 
-<<<<<<< HEAD
-    code: ({ children, className }) => (
-      <code
-        className={clsx(
-          "font-mono text-sm text-zinc-700 dark:text-white font-medium transition-all duration-150 ease-in-out",
-          // Code block
-          "[pre_&]:py-4 [pre_&]:px-0 [pre_&]:bg-transparent",
-          // Inline code
-          "py-0.5 px-1.5 rounded-[5px] bg-zinc-100 dark:bg-zinc-800 [&:not(pre_code)]:whitespace-nowrap",
-          className
-        )}
-      >
-        {children}
-      </code>
-    ),
-
-    blockquote: ({ children, className }) => (
-      <blockquote
-        className={clsx(
-          "border-l-4 border-zinc-200 dark:border-zinc-800 pl-4 py-2 transition-colors duration-150 ease-in-out my-1",
-          className
-        )}
-      >
-        {children}
-      </blockquote>
-    ),
-
-    // Cards ---------------------------------------------------
-
-    Card: ({ className, ...props }) => (
-      <Card className={className} {...props}></Card>
-    ),
-
-    CardGroup: ({ className, ...props }) => (
-      <CardGroup className={className} {...props}></CardGroup>
-    ),
-
-    hr: ({ className }) => (
-      <hr
-        className={clsx(
-          "border-t border-zinc-200 dark:border-zinc-800 my-6 transition-colors duration-150 ease-in-out",
-          className
-        )}
-      />
-    ),
-
-    img: ({ src, alt, className }) => (
-      <span className="w-full h-auto aspect-video flex my-2 ring-1 rounded-2xl p-1  ring-zinc-200/70 dark:ring-zinc-800/70 bg-zinc-100 dark:bg-zinc-900 shadow-xl shadow-zinc-100 dark:shadow-black/10 transition-all duration-150 ease-in-out">
-        <span className="w-full h-full relative">
-          <Image
-            src={src}
-            alt={alt}
-            fill
-            className={clsx(
-              "rounded-[13px] object-cover object-center",
-              className
-            )}
-            quality={100}
-          />
-        </span>
-      </span>
-    ),
-
-=======
->>>>>>> a9f35ea6
     ol: ({ children, className }) => (
       <ol
         className={clsx(
