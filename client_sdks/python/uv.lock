--- conflicted
+++ resolved
@@ -381,8 +381,6 @@
 ]
 
 [[package]]
-<<<<<<< HEAD
-=======
 name = "pytest-benchmark"
 version = "5.1.0"
 source = { registry = "https://pypi.org/simple" }
@@ -409,7 +407,6 @@
 ]
 
 [[package]]
->>>>>>> 8735cd48
 name = "sniffio"
 version = "1.3.1"
 source = { registry = "https://pypi.org/simple" }
@@ -453,11 +450,8 @@
 dev = [
     { name = "pytest", specifier = ">=8.3.4" },
     { name = "pytest-asyncio", specifier = ">=0.24.0" },
-<<<<<<< HEAD
-=======
     { name = "pytest-benchmark", specifier = ">=5.1.0" },
     { name = "pytest-xdist", specifier = ">=3.6.1" },
->>>>>>> 8735cd48
 ]
 
 [[package]]
