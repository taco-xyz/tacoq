import asyncio
<<<<<<< HEAD

=======
import json
>>>>>>> 495a7275
from broker.config import BrokerConfig
from manager.config import ManagerConfig
from publisher.client import PublisherClient

# GENERAL CONFIGURATION _______________________________________________________
# These configs should be shared across both the publisher and the worker.

# Setup the manager location configuration
manager_config = ManagerConfig(url="http://localhost:3000")

# Setup the broker configuration
broker_config = BrokerConfig(url="amqp://user:password@localhost:5672")

# Both the publisher and the worker need to know about the task kinds and
# should have unified names for them.
WORKER_KIND_NAME = "worker_kind"
TASK_1_NAME = "task_1"
TASK_2_NAME = "task_2"

# APPLICATION CONFIGURATION ___________________________________________________

# 1. Create a producer application
worker_application = PublisherClient(
    manager_config=manager_config, broker_config=broker_config
)


# 2. Start the application
async def main():
    task1 = await worker_application.publish_task(
        TASK_1_NAME,
        WORKER_KIND_NAME,
<<<<<<< HEAD
        {"data": "task_1_data"},
=======
        json.dumps({"data": "task_1_data"}),
>>>>>>> 495a7275
    )
    task2 = await worker_application.publish_task(
        TASK_2_NAME,
        WORKER_KIND_NAME,
<<<<<<< HEAD
        {"data": "task_2_data"},
=======
        json.dumps({"data": "task_2_data"}),
>>>>>>> 495a7275
    )

    print(f"Task 1: {task1}")
    print(f"Task 2: {task2}")

    res1 = await worker_application.get_task(task1.id)
    res2 = await worker_application.get_task(task2.id)

    print(f"Task 1: {res1}")
    print(f"Task 2: {res2}")


if __name__ == "__main__":
    asyncio.run(main())<|MERGE_RESOLUTION|>--- conflicted
+++ resolved
@@ -1,9 +1,5 @@
 import asyncio
-<<<<<<< HEAD
-
-=======
 import json
->>>>>>> 495a7275
 from broker.config import BrokerConfig
 from manager.config import ManagerConfig
 from publisher.client import PublisherClient
@@ -36,20 +32,12 @@
     task1 = await worker_application.publish_task(
         TASK_1_NAME,
         WORKER_KIND_NAME,
-<<<<<<< HEAD
-        {"data": "task_1_data"},
-=======
         json.dumps({"data": "task_1_data"}),
->>>>>>> 495a7275
     )
     task2 = await worker_application.publish_task(
         TASK_2_NAME,
         WORKER_KIND_NAME,
-<<<<<<< HEAD
-        {"data": "task_2_data"},
-=======
         json.dumps({"data": "task_2_data"}),
->>>>>>> 495a7275
     )
 
     print(f"Task 1: {task1}")
