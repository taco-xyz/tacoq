--- conflicted
+++ resolved
@@ -34,10 +34,7 @@
     "target: current target test. Used locally.",
     "unit: unit tests",
     "service: tests that interact with external services",
-<<<<<<< HEAD
-=======
     "e2e: end-to-end tests",
->>>>>>> 495a7275
 ]
 
 [build-system]
