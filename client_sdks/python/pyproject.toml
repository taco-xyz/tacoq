[project]
name = "tacoq"
<<<<<<< HEAD
version = "0.4.0-alpha.1"
=======
version = "0.3.0b"
>>>>>>> 104c20a5
description = "Python SDK to interact with the TacoQ task queue."
readme = "README.md"
authors = [
    { name="Manuel Costa" },
    { name="Pedro Ribeiro" }
]
classifiers = [
    "Programming Language :: Python :: 3",
    "Operating System :: OS Independent",
]

requires-python = ">=3.12"
dependencies = [
    "aio-pika>=9.5.3",
    "aiohttp-retry>=2.9.1",
    "aiohttp>=3.11.8",
    "aioresponses>=0.7.8",
    "click>=8.1.7",
    "fastavro>=1.10.0",
    "opentelemetry-api>=1.30.0",
    "pydantic>=2.10.5",
    "tenacity>=9.0.0",
    "uuid>=1.30",
    "watchfiles>=1.0.3",
]

[tool.setuptools]
include-package-data = true

[tool.setuptools.package-data]
tacoq = ["core/models/schemas/**/*.json"]  # Adjust path as needed

[tool.pytest.ini_options]
asyncio_mode = "auto"
asyncio_default_fixture_loop_scope = "function"
pythonpath = ["."]
markers = [
    "target: current target test. Used locally.",
    "unit: unit tests",
    "service: tests that interact with external services",
    "e2e: end-to-end tests",
    "priority: tests that test priority",
    "workers: tests that test multiple workers",
    "one: run this test by itself. Used for quick test targeting.",
]
filterwarnings = [
    "ignore:Unused async fixture loop scope:pytest.PytestWarning"
]


[build-system]
requires = ["setuptools"]
build-backend = "setuptools.build_meta"

[dependency-groups]
dev = [
    "pytest>=8.3.5",
    "pytest-asyncio>=0.25.3",
    "pytest-xdist>=3.6.1",
    "pytest-timeout>=2.3.1",
    "opentelemetry-sdk>=1.30.0",
    "opentelemetry-exporter-otlp>=1.30.0",
]

[project.scripts]
tacoq = "tacoq.worker.cli.cli:cli"
<|MERGE_RESOLUTION|>--- conflicted
+++ resolved
@@ -1,10 +1,6 @@
 [project]
 name = "tacoq"
-<<<<<<< HEAD
 version = "0.4.0-alpha.1"
-=======
-version = "0.3.0b"
->>>>>>> 104c20a5
 description = "Python SDK to interact with the TacoQ task queue."
 readme = "README.md"
 authors = [
