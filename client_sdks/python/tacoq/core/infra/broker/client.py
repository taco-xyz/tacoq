"""Abstraction on top of RabbitMQ to publish and consume tasks.

This class is not meant to be used directly by the user. Instead, they should
refer to the `PublisherClient` and `WorkerClient` to publish tasks and consume
results, respectively.
"""

from typing import AsyncGenerator, Optional, Self
from aio_pika import Message, connect_robust
import aio_pika
from pydantic import BaseModel

from aio_pika.abc import (
    AbstractChannel,
    AbstractQueue,
    AbstractRobustConnection,
    AbstractExchange,
    AbstractIncomingMessage,
)

from tacoq.core.infra.broker.config import BrokerConfig
from tacoq.core.models import (
    TaskAssignmentUpdate,
    TaskRunningUpdate,
    TaskCompletedUpdate,
)

# =========================================
# Constants
# NOTE: These are super duper important and
# must be consistent across all nodes.
# =========================================

TASK_EXCHANGE = "task_exchange"
""" Single exchange for all task-related messages. """

RELAY_QUEUE = "relay_queue"
""" Queue for relay to receive ALL tasks. """

RELAY_ROUTING_KEY = "#"  # Wildcard to receive all messages
""" Relay receives all messages. """

WORKER_ROUTING_KEY = "tasks.{worker_kind}"
""" Workers only receive tasks for their kind. """


# =========================================
# Errors
# =========================================


class NoChannelError(Exception):
    """Raised when a RabbitMQ client is not connected to the broker while
    trying to perform an operation that requires a channel."""

    pass


class NotConnectedError(Exception):
    """Raised when a RabbitMQ client is not connected to the broker while
    trying to perform an operation that requires a connection."""

    pass


class QueueNotDeclaredError(Exception):
    """Raised when a RabbitMQ client tries to use a queue that has not been
    declared."""

    pass


class ExchangeNotDeclaredError(Exception):
    """Raised when a RabbitMQ client tries to use an exchange that has not been
    declared."""

    pass


## =========================================
## Base Client
## =========================================


class BaseBrokerClient(BaseModel):
    """Base broker client that handles the connection and disconnection to the
    broker.

    ### Attributes:
    - config: The configuration for the broker.
    """

    config: BrokerConfig
    """ Configuration for the broker. """

    _connection: Optional[AbstractRobustConnection] = None
    """ The connection to the RabbitMQ server. """

    _channel: Optional[AbstractChannel] = None
    """ The channel to the RabbitMQ server. """

    _task_exchange: Optional[AbstractExchange] = None
    """ The exchange for task assignments. """

    async def connect(self: Self) -> None:
        """Establish connection to RabbitMQ server and setup channel."""

        self._connection = await connect_robust(self.config.url)
        self._channel = await self._connection.channel(
            publisher_confirms=self.config.publisher_confirms
        )

        # All clients use the same exchange
        self._task_exchange = await self._channel.declare_exchange(
            TASK_EXCHANGE,
            type="topic",  # Topic exchange for routing by worker kind
            durable=True,
        )

        # Declare relay queue - all clients ensure it exists
        relay_queue = await self._channel.declare_queue(
            RELAY_QUEUE,
            durable=True,
            arguments={"x-max-priority": 255},
        )

        await relay_queue.bind(self._task_exchange, routing_key=RELAY_ROUTING_KEY)

    async def disconnect(self: Self) -> None:
        """Close the RabbitMQ connection.

        ### Raises
        - NotConnectedError: If connection is not established
        """

        if self._connection is None:
            raise NotConnectedError(
                "Tried to disconnect from RabbitMQ, but connection was not established."
            )

        # Remove the exchanges
        await self._connection.close()


## =========================================
## Publisher Client
## =========================================


class PublisherBrokerClient(BaseBrokerClient):
    """RabbitMQ client for publishing tasks to workers. Builds on top of the
    base broker client and adds methods for publishing tasks, declaring new
    queues for workers, and purging worker queues."""

    _binded_worker_queues: set[str] = set()
    """ Track which worker queues we've already declared so we don't need
    to declare them again. """

    async def _declare_worker_queue(self: Self, worker_kind: str) -> None:
        """Declare a worker queue if it doesn't exist yet."""
        if worker_kind in self._binded_worker_queues:
            return

        if not self._channel:
            raise RuntimeError("Channel not initialized")

        if not self._task_exchange:
            raise ExchangeNotDeclaredError(
                "Tried to declare worker queue, but exchange was not declared."
            )

        # Create queue for this worker kind
        worker_queue = await self._channel.declare_queue(
            worker_kind,
            durable=True,  # Survive broker restarts
            arguments={"x-max-priority": 255},
        )
        await worker_queue.bind(
            self._task_exchange,
            routing_key=WORKER_ROUTING_KEY.format(worker_kind=worker_kind),
        )

        # TODO: Make this a testing option instead of a comment
        # Create clone queue for debugging
        clone_queue = await self._channel.declare_queue(
            f"{worker_kind}_cloned",
            durable=True,
            arguments={"x-max-priority": 255},
        )
        await clone_queue.bind(
            self._task_exchange,
            routing_key=WORKER_ROUTING_KEY.format(worker_kind=worker_kind),
        )

        self._binded_worker_queues.add(worker_kind)

    async def purge_worker_queue(self: Self, worker_kind: str) -> None:
        """Purges the queue for a worker kind. Only works in test mode."""
        if not self.config.test_mode:
            raise RuntimeError(
                "Flushing queue is only allowed in test mode. Are you sure you want to call this function? Set broker_config.test_mode=True in your broker config."
            )

        if not self._channel:
            raise RuntimeError("Channel not initialized")

        if not self._task_exchange:
            raise ExchangeNotDeclaredError(
                "Tried to flush worker queue, but exchange was not declared."
            )

        # Get the queue
        queue = await self._channel.declare_queue(
            worker_kind,
            durable=True,
            arguments={"x-max-priority": 255},
        )

        # Purge the queue
        await queue.purge()

    async def publish_task_assignment(
        self: Self, task_assignment_update: TaskAssignmentUpdate
    ) -> None:
        """Publish a task. The relay will receive it and workers of the correct kind will too."""

        if not self._task_exchange:
            await self.connect()
        if not self._task_exchange:
            raise ExchangeNotDeclaredError(
                "Tried to publish task, but exchange was not declared."
            )

        # Ensure worker queue exists
        await self._declare_worker_queue(task_assignment_update.worker_kind)

        message = Message(
<<<<<<< HEAD
            headers={"message_type": "TaskAssignment"},
            body=task_assignment_update.avro_bytes,
            priority=task_assignment_update.priority,
        )
        routing_key = WORKER_ROUTING_KEY.format(
            worker_kind=task_assignment_update.worker_kind
        )
=======
            body=task.model_dump_json().encode(),
            priority=task.priority,
            delivery_mode=aio_pika.DeliveryMode.PERSISTENT,
        )
        routing_key = WORKER_ROUTING_KEY.format(worker_kind=task.worker_kind)
>>>>>>> 6e63f5e4

        await self._task_exchange.publish(message, routing_key=routing_key)


## =========================================
## Worker Client
## =========================================


class WorkerBrokerClient(BaseBrokerClient):
    """RabbitMQ client for workers to consume tasks and publish results.

    ### Attributes:
    - worker_kind: The name of the worker kind.
    - prefetch_count: The number of tasks to prefetch from the broker.
    """

    worker_kind: str
    """ The name of the worker kind. """

    prefetch_count: int
    """ The number of tasks to prefetch from the broker. """

    _queue: Optional[AbstractQueue] = None
    """ Queue for task assignments. """

    async def connect(self: Self) -> None:
        """Establishes a connection to the broker (as does the base class), but
        then declares a queue for the worker kind and binds it to the task
        exchange."""

        await super().connect()
        if not self._channel:
            raise RuntimeError("Channel not initialized")
        if not self._task_exchange:
            raise ExchangeNotDeclaredError(
                "Tried to declare worker queue, but exchange was not declared."
            )

        await self._channel.set_qos(prefetch_count=self.prefetch_count, global_=True)

        # Worker's queue - named after its kind
        routing_key = WORKER_ROUTING_KEY.format(worker_kind=self.worker_kind)
        self._queue = await self._channel.declare_queue(
            self.worker_kind,
            durable=True,
            arguments={"x-max-priority": 255},
        )
        await self._queue.bind(self._task_exchange, routing_key=routing_key)

    async def listen(
        self: Self,
    ) -> AsyncGenerator[tuple[TaskAssignmentUpdate, AbstractIncomingMessage], None]:
        """Listen for tasks for this worker's kind. Only acknowledges tasks
        after they are processed.

        ### Yields:
        tuple[task_assignment, AbstractIncomingMessage]: A tuple of the task and the message to be ACK'd or NACK'd.
        """
        if not self._queue:
            raise RuntimeError("Queue not initialized")

        async with self._queue.iterator(no_ack=False) as queue_iter:
            async for message in queue_iter:
                task_assignment = TaskAssignmentUpdate.from_avro_bytes(message.body)
                yield (task_assignment, message)

    async def publish_task_running(
        self: Self, task_running_update: TaskRunningUpdate
    ) -> None:
        """Publish a task running update to the shared results queue.

        ### Arguments:
        - task_running_update: The task running update to publish.
        """

        if self._task_exchange is None:
            raise ExchangeNotDeclaredError(
                "Tried to publish task running update, but exchange was not declared."
            )

        message = Message(
            headers={"message_type": "TaskRunning"},
            body=task_running_update.avro_bytes,
        )

        await self._task_exchange.publish(message, routing_key=TASK_EXCHANGE)

    async def publish_task_completed(
        self: Self, task_completed_update: TaskCompletedUpdate
    ) -> None:
        """Publish a task completed update to the shared results queue.

        ### Arguments:
        - task_completed_update: The task completed update to publish.
        """

        if self._task_exchange is None:
            raise ExchangeNotDeclaredError(
                "Tried to publish task completed update, but exchange was not declared."
            )

        message = Message(
            headers={"message_type": "TaskCompleted"},
            body=task_completed_update.avro_bytes,
        )

        await self._task_exchange.publish(message, routing_key=TASK_EXCHANGE)<|MERGE_RESOLUTION|>--- conflicted
+++ resolved
@@ -235,7 +235,6 @@
         await self._declare_worker_queue(task_assignment_update.worker_kind)
 
         message = Message(
-<<<<<<< HEAD
             headers={"message_type": "TaskAssignment"},
             body=task_assignment_update.avro_bytes,
             priority=task_assignment_update.priority,
@@ -243,13 +242,6 @@
         routing_key = WORKER_ROUTING_KEY.format(
             worker_kind=task_assignment_update.worker_kind
         )
-=======
-            body=task.model_dump_json().encode(),
-            priority=task.priority,
-            delivery_mode=aio_pika.DeliveryMode.PERSISTENT,
-        )
-        routing_key = WORKER_ROUTING_KEY.format(worker_kind=task.worker_kind)
->>>>>>> 6e63f5e4
 
         await self._task_exchange.publish(message, routing_key=routing_key)
 
