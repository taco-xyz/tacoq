--- conflicted
+++ resolved
@@ -223,11 +223,7 @@
                 parent_span.record_exception(error)
                 logger.error(
                     _(
-<<<<<<< HEAD
                         message=f"Task of kind {task_assignment_update.task_kind} not registered. Available tasks: {self._registered_tasks.keys()}",
-=======
-                        message=f"Task of kind {task.task_kind} was attempted to be executed, but it was not registered. Available tasks: {self._registered_tasks.keys()}",
->>>>>>> 6e63f5e4
                         attributes={
                             "task.kind": task_assignment_update.task_kind,
                             "available_tasks": list(self._registered_tasks.keys()),
@@ -420,14 +416,10 @@
                         },
                     )
                 )
-<<<<<<< HEAD
                 async_task = asyncio.create_task(
                     self._execute_task_assignment(task_assignment, message)
                 )
                 async_task.add_done_callback(self._active_tasks.discard)
-=======
-                async_task = asyncio.create_task(self._execute_task(task, message))
->>>>>>> 6e63f5e4
                 self._active_tasks.add(async_task)
                 async_task.add_done_callback(self._active_tasks.discard)
             except asyncio.TimeoutError:
