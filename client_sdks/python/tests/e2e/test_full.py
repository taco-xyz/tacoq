"""For these E2E tests to run, the following services must be running:

- Rust Manager
- RabbitMQ broker
- Postgres database

It is also recommended you run Grafana and Tempo to view the traces and logs.

To run the manager and broker, run the following command from the root directory:

```bash
docker compose up -d
```
"""

from asyncio import sleep, create_task, gather
from typing import Coroutine, Any, Optional
import time
import uuid
import pytest
from datetime import datetime
from uuid import uuid4
import json

from models.task import Task, TaskInput, TaskOutput, TaskStatus
from publisher import PublisherClient
from worker import WorkerApplication
from worker.config import WorkerApplicationConfig
from broker.config import BrokerConfig
from logger_manager import LoggerManager, StructuredMessage as _
from tracer_manager import TracerManager
from manager.config import ManagerConfig
from opentelemetry.trace import get_current_span

# =========================================
# Tasks
# =========================================

DELAYED_INSTRUMENTED_TASK = "delayed_instrumented_task"
"""Non-blocking task that emits spans and logs as it goes."""


async def delayed_instrumented_task(input_data: TaskInput) -> TaskOutput:
    await sleep(0.4)

    # We will emit a span an two logs so we can see in Grafana if these are being properly chained together
    logger = LoggerManager.get_logger()
    tracer = TracerManager.get_tracer()

    logger.info(
        _(
            message="Delayed task is at 20%",
            attributes={"percent": 20},
        )
    )

    with tracer.start_as_current_span("delayed_task_section"):
        await sleep(0.4)
        logger.info(
            _(
                message="Delayed task is at 40%",
                attributes={"percent": 40},
            )
        )
        await sleep(0.4)
        logger.info(
            _(
                message="Delayed task is at 60%",
                attributes={"percent": 60},
            )
        )
        await sleep(0.4)
        logger.info(
            _(
                message="Delayed task is at 80%",
                attributes={"percent": 80},
            )
        )

    await sleep(0.4)

    return json.dumps({"message": "Task completed", "input": input_data})


DELAYED_TASK_BLOCKING = "delayed_task_blocking"
"""Blocking task to test multiple processes."""


async def delayed_task_blocking(input_data: TaskInput) -> TaskOutput:
    time.sleep(2)

    return json.dumps({"message": "Task completed", "input": json.loads(input_data)})


VARIABLE_TASK = "variable_task"
""" Task whose duration varies with the input data. """


async def variable_task(input_data: TaskInput) -> TaskOutput:
    input: dict[str, Any] = json.loads(input_data)
    await sleep(input.get("delay", 0.1))

    return json.dumps({"message": "Task completed", "input": input})


FAILING_TASK = "failing_task"
"""Fails immediately."""


async def failing_task(input_data: TaskInput) -> TaskOutput:
<<<<<<< HEAD
    """Fails immediately."""
    raise ValueError("Task failed intentionally")
=======
    """Failing task."""
    raise ValueError("Task failed successfully")
>>>>>>> 1967bfc0


# =========================================
# Worker Context
# This declares an async worker that runs
# in the same process asynchronously.
# =========================================


class WorkerContext:
    """Context manager for running a worker in a separate process."""

    _worker_app: WorkerApplication = None  # type: ignore
    worker_kind: str = None  # type: ignore
    """ The kind of worker to use for this context. We generate it on the fly 
    so that we can run multiple workers in parallel and avoid queue collisions."""

    def __init__(self, broker_prefetch_count: int, worker_kind: Optional[str] = None):
        if worker_kind is None:
            self.worker_kind = str(uuid.uuid4())
        else:
            self.worker_kind = worker_kind

        # Create and configure worker
        self._worker_app = WorkerApplication(
            config=WorkerApplicationConfig(
                name=self.worker_kind,
                kind=self.worker_kind,
                manager_config=ManagerConfig(url="http://localhost:3000"),
                broker_prefetch_count=broker_prefetch_count,
                broker_config=BrokerConfig(
                    url="amqp://user:password@localhost:5672",
                    test_mode=True,
                ),
            )
        )

        # Register appropriate task handler
        self._worker_app.register_task(
            DELAYED_INSTRUMENTED_TASK, delayed_instrumented_task
        )
        self._worker_app.register_task(FAILING_TASK, failing_task)
        self._worker_app.register_task(DELAYED_TASK_BLOCKING, delayed_task_blocking)
        self._worker_app.register_task(VARIABLE_TASK, variable_task)

    async def __aenter__(self):
        # Run worker in background
        self._worker_task = create_task(self._worker_app.entrypoint())
        return self._worker_app

    async def __aexit__(self, exc_type, exc_val, exc_tb):  # type: ignore
        self._worker_app.issue_shutdown()
        await self._worker_app.wait_for_shutdown()


# =========================================
# Tests
# =========================================


@pytest.mark.e2e
@pytest.mark.asyncio
async def test_delayed_instrumented_task_e2e(publisher_client: PublisherClient):
    """Simple test: publishes one task and checks its status. We use an
    instrumented task so that we can see the spans and logs in Grafana.
    """
    current_span = get_current_span()

    async with WorkerContext(broker_prefetch_count=10) as worker:
        current_span.set_attribute("worker.kind", worker.config.kind)
        input_data = {"test": "data"}
        task = await publisher_client.publish_task(
            task_kind=DELAYED_INSTRUMENTED_TASK,
            worker_kind=worker.config.kind,
            input_data=json.dumps(input_data),
        )

        print(f"Published task {task}")

        # Check immediate status
        task_status = await publisher_client.get_task(task.id)
        assert task_status is not None, "Task status is None"
        assert task_status.status == TaskStatus.PENDING, (
            f"Task {task.id} is not pending"
        )
        assert task_status.output_data is None

        # Wait and check final status
        await sleep(5)  # Wait for task completion + buffer
        task_status = await publisher_client.get_task(task.id)
        assert task_status is not None, "Task status is None"
        assert task_status.status == TaskStatus.COMPLETED, (
            f"Task {task.id} is not completed"
        )
        assert task_status.is_error == 0
        assert task_status.output_data is not None

        output_data = json.loads(task_status.output_data)

        assert output_data["message"] == "Task completed"
        assert json.loads(output_data["input"]) == input_data


@pytest.mark.e2e
@pytest.mark.asyncio
@pytest.mark.one
async def test_parallel_delayed_tasks(publisher_client: PublisherClient):
    """Tests multiple variable tasks executing in parallel and
    verifies that they were all executed within a shorter time than
    if they were executed sequentially."""

    TOTAL_TASKS = 50
    TIME_PER_TASK = 0.5
    TIME_TO_EXECUTE = TIME_PER_TASK + 1  # Buffer

    current_span = get_current_span()

    async with WorkerContext(broker_prefetch_count=TOTAL_TASKS + 1) as worker:
        current_span.set_attribute("worker.kind", worker.config.kind)
        coroutines: list[Coroutine[Any, Any, Task]] = []
        for i in range(TOTAL_TASKS):
            coroutines.append(
                publisher_client.publish_task(
                    task_kind=VARIABLE_TASK,
                    worker_kind=worker.config.kind,
                    input_data=json.dumps({"delay": TIME_PER_TASK, "task_num": i}),
                )
            )

        tasks = await gather(*coroutines)

        # Should be enough time for parallel execution but not sequential
        await sleep(TIME_TO_EXECUTE)

        # Verify all tasks completed
        completed_tasks = 0
        for task in tasks:
            task_status = await publisher_client.get_task(task.id)
            assert task_status is not None, f"Task {task.id} is not found"
            if task_status.status == TaskStatus.COMPLETED:
                completed_tasks += 1
            else:
                print(f"[WARNING] Task {task.id} is not completed")
        assert completed_tasks == TOTAL_TASKS, (
            "Only %d / %d tasks completed. Likely executed sequentially instead of in parallel. Tasks per second: %d"
            % (completed_tasks, TOTAL_TASKS, completed_tasks / TIME_TO_EXECUTE)
        )


@pytest.mark.e2e
@pytest.mark.asyncio
async def test_error_task_e2e(publisher_client: PublisherClient):
    """Tests a task that fails immediately and checks that the
    serialized exception is properly returned."""

    current_span = get_current_span()

    async with WorkerContext(broker_prefetch_count=10) as worker:
        current_span.set_attribute("worker.kind", worker.config.kind)
        task = await publisher_client.publish_task(
            task_kind=FAILING_TASK,
            worker_kind=worker.config.kind,
            input_data="",
        )

        await sleep(2)

        task_status = await publisher_client.get_task(task.id)
        assert task_status is not None, "Task status is None"
        assert task_status.status == TaskStatus.COMPLETED, (
            f"Task {task.id} is not completed"
        )
        assert task_status.is_error == 1, f"Task {task.id} is not an error"
        assert task_status.output_data is not None
        assert (
            "Task failed successfully" in task_status.output_data
            and "ValueError" in task_status.output_data
        )


@pytest.mark.e2e
@pytest.mark.asyncio
async def test_task_not_found(publisher_client: PublisherClient):
    """Tests that requesting a non-existent task returns None."""
    task_status = await publisher_client.get_task(uuid4())
    assert task_status is None, "Task status is not None"


@pytest.mark.e2e
@pytest.mark.asyncio
@pytest.mark.priority
async def test_priority_task(publisher_client: PublisherClient):
    """Tests that tasks are completed in the correct order when
    they have different priorities."""

    current_span = get_current_span()

    async with WorkerContext(broker_prefetch_count=1) as worker:
        current_span.set_attribute("worker.kind", worker.config.kind)
        # Publish an initial task to for the rest of them to get stuck in
        print("Publishing initial task to enqueue the rest..")
        await publisher_client.publish_task(
            task_kind=DELAYED_INSTRUMENTED_TASK,
            worker_kind=worker.config.kind,
            input_data="",
            priority=1,
        )
        print("Published initial task!")
        coroutines: list[Coroutine[Any, Any, Task]] = []

        # We distribute a bunch of priorities at random and check if they're completed in the correct order
        TOTAL_TASKS = 13
        print(f"Publishing {TOTAL_TASKS} tasks at random priorities..")
        for priority in sorted(range(TOTAL_TASKS), key=lambda _: uuid4()):
            coroutines.append(
                publisher_client.publish_task(
                    task_kind=VARIABLE_TASK,
                    worker_kind=worker.config.kind,
                    input_data=json.dumps({"delay": 0.1}),
                    priority=priority,
                )
            )
        print("Waiting for tasks to complete..")
        incomplete_tasks = await gather(*coroutines)
        # Wait for all tasks to complete and then gather the results so we can check when they were completed
        completed_tasks: list[Task] = []
        await sleep(TOTAL_TASKS * 0.1 + 5)
        print("Gathering results..")
        for task in incomplete_tasks:
            task = await publisher_client.get_task(task.id)
            assert task is not None, f"Task {task} was not found"
            completed_tasks.append(task)

        priority_completed_at: dict[int, datetime] = {}
        for task in completed_tasks:
            assert task.completed_at is not None, "Task was not completed"
            priority_completed_at[task.priority] = task.completed_at

        previous_completed_at = None
        previous_priority = -1
        ordered_priority_completed_at = sorted(
            priority_completed_at.items(), key=lambda x: x[1]
        )

        print("\nPriority order completion times:")
        for priority, completed_at in ordered_priority_completed_at:
            print(f"Priority {priority}: {completed_at}")

        for priority, completed_at in ordered_priority_completed_at:
            if previous_completed_at is not None:
                assert completed_at > previous_completed_at, (
                    f"Task of priority {priority} was completed before task of priority {previous_priority}"
                )
            previous_completed_at = completed_at
            previous_priority = priority


@pytest.mark.e2e
@pytest.mark.asyncio
@pytest.mark.workers
async def test_multiple_workers_execute_tasks_in_parallel(
    publisher_client: PublisherClient,
):
    """Tests that tasks are executed in parallel when there are multiple workers."""

    TOTAL_WORKERS = 3
    BROKER_PREFETCH_COUNT = 5
    TOTAL_TASKS = TOTAL_WORKERS * BROKER_PREFETCH_COUNT
    TIME_PER_TASK = 1
    worker_kind = str(uuid.uuid4())  # All workers must have the same kind

    current_span = get_current_span()

    current_span.set_attribute("worker.kind", worker_kind)
    worker_contexts: list[WorkerContext] = []
    for _ in range(TOTAL_WORKERS):
        worker_contexts.append(
            WorkerContext(
                broker_prefetch_count=BROKER_PREFETCH_COUNT, worker_kind=worker_kind
            )
        )

    for ctx in worker_contexts:
        await ctx.__aenter__()

    # Publish all tasks
    coroutines: list[Coroutine[Any, Any, Task]] = []
    for _ in range(TOTAL_TASKS):
        coroutines.append(
            publisher_client.publish_task(
                task_kind=VARIABLE_TASK,
                worker_kind=worker_contexts[0].worker_kind,
                input_data=json.dumps({"delay": TIME_PER_TASK}),
            )
        )

    incomplete_tasks = await gather(*coroutines)

    for ctx in worker_contexts:
        await ctx.__aexit__(None, None, None)  # type: ignore

    # Wait for all tasks to complete
    await sleep(TIME_PER_TASK + 2)

    # Check that all tasks are completed
    complete_tasks = 0
    for task in incomplete_tasks:
        task = await publisher_client.get_task(task.id)
        if task is not None and task.status == TaskStatus.COMPLETED:
            complete_tasks += 1

    assert complete_tasks == TOTAL_TASKS, (
        f"Only {complete_tasks} / {TOTAL_TASKS} tasks were completed"
    )<|MERGE_RESOLUTION|>--- conflicted
+++ resolved
@@ -108,13 +108,8 @@
 
 
 async def failing_task(input_data: TaskInput) -> TaskOutput:
-<<<<<<< HEAD
-    """Fails immediately."""
-    raise ValueError("Task failed intentionally")
-=======
     """Failing task."""
     raise ValueError("Task failed successfully")
->>>>>>> 1967bfc0
 
 
 # =========================================
